--- conflicted
+++ resolved
@@ -141,13 +141,12 @@
         )
 
     @property
-<<<<<<< HEAD
+    def sg_project(self):
+        return self._sg_project
+
+    @property
     def entity_hub(self):
         return self._ay_project
-=======
-    def sg_project(self):
-        return self._sg_project
->>>>>>> 9f8d7b06
 
     @property
     def project_name(self):
