--- conflicted
+++ resolved
@@ -523,8 +523,6 @@
                     self._sg,
                     self._ay_project,  # EntityHub
                     payload
-<<<<<<< HEAD
-=======
                 )
             case (
                 "entity_list.created" |
@@ -536,7 +534,6 @@
                     self._sg,
                     self._ay_project,
                     self._sg_project,
->>>>>>> e7223016
                 )
             case _:
                 raise ValueError(
