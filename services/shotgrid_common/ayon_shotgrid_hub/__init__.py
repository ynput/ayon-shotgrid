--- conflicted
+++ resolved
@@ -70,14 +70,11 @@
             to Shotgrid field types.
     """
 
-<<<<<<< HEAD
     log = get_logger(__file__)
-=======
     custom_attribs_map = {
         "status": "status_list",
         "tags": "tags"
     }
->>>>>>> 29ebf5a7
 
     def __init__(self,
         project_name,
