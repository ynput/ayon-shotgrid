--- conflicted
+++ resolved
@@ -123,6 +123,9 @@
 
             return ay_entity
 
+    shotgrid_type = sg_ay_dict["attribs"][SHOTGRID_TYPE_ATTRIB]
+    sg_parent = sg_ay_dict["data"].get(sg_parent_field)
+
     ay_parent_entity = None
     items_to_create = collections.deque()
     while ay_parent_entity is None:
@@ -133,7 +136,8 @@
             sg_ay_dict,
             sg_parent_field,
             sg_project,
-            sg_session
+            sg_session,
+            addon_settings
         )
 
         if not ay_parent_entity:
@@ -172,20 +176,14 @@
             sg_enabled_entities,
         )
 
-<<<<<<< HEAD
-    shotgrid_type = sg_ay_dict["attribs"][SHOTGRID_TYPE_ATTRIB]
-    sg_parent = sg_ay_dict["data"].get(sg_parent_field)
-
-    if (
-        shotgrid_type == "Asset"
-=======
         ay_parent_entity = _get_ayon_parent_entity(
             ayon_entity_hub,
             project_code_field,
             sg_ay_dict,
             sg_parent_field,
             sg_project,
-            sg_session
+            sg_session,
+            addon_settings
         )
 
         ay_entity = create_new_ayon_entity(
@@ -199,7 +197,10 @@
 
 
 def _get_ayon_parent_entity(ayon_entity_hub, project_code_field, sg_ay_dict,
-                            sg_parent_field, sg_project, sg_session):
+                            sg_parent_field, sg_project, sg_session, addon_settings):
+    shotgrid_type = sg_ay_dict["attribs"][SHOTGRID_TYPE_ATTRIB]
+    sg_parent = sg_ay_dict["data"].get(sg_parent_field)
+
     # INFO: Parent entity might not be added in SG so this needs to be handled
     #       with optional way.
     if sg_ay_dict["data"].get(sg_parent_field) is None:
@@ -207,8 +208,7 @@
         log.debug(f"ShotGrid Parent is the Project: {sg_project}")
         ay_parent_entity = ayon_entity_hub.project_entity
     elif (
-        sg_ay_dict["attribs"][SHOTGRID_TYPE_ATTRIB] == "Asset"
->>>>>>> 8e3b0db6
+        shotgrid_type == "Asset"
         and sg_ay_dict["data"].get("sg_asset_type")
     ):
         log.debug("ShotGrid Parent is an Asset category.")
