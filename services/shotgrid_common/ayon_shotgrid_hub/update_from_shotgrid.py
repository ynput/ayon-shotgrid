--- conflicted
+++ resolved
@@ -174,14 +174,9 @@
     if not ay_parent_entity:
         # This really should be an edge  ase, since any parent event would
         # happen before this... but hey
-<<<<<<< HEAD
         raise MissingParentError(
             "Parent does not exist in Ayon, this event will be retried"
             " after a while. Hopefully parent will be already created.")
-=======
-        raise ValueError(
-            "Parent does not exist in AYON, try doing a Project Sync.")
->>>>>>> 8cbf80d7
 
     if sg_ay_dict["type"].lower() == "task":
         if ay_parent_entity.entity_type == "project":
