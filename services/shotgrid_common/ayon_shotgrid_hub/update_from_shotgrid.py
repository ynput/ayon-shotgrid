"""Module that handles creation, update or removal of AYON entities
based on ShotGrid Events.

The updates come through `meta` dictionaries such as:
"meta": {
    "id": 1274,
    "type": "entity_retirement",
    "entity_id": 1274,
    "class_name": "Shot",
    "entity_type": "Shot",
    "display_name": "bunny_099_012",
    "retirement_date": "2023-03-31 15:26:16 UTC"
}

And most of the times it fetches the ShotGrid entity as an AYON dict like:
{
    "label": label,
    "name": name,
    SHOTGRID_ID_ATTRIB: ShotGrid id,
    CUST_FIELD_CODE_ID: ayon id stored in ShotGrid,
    CUST_FIELD_CODE_SYNC: sync status stored in ShotGrid,
    "type": the entity type,
}

"""
import collections

import shotgun_api3
import ayon_api
from typing import Dict, List, Optional

from utils import (
    create_new_ayon_entity,
    get_asset_category,
    get_shot_category,
    get_sequence_category,
    get_sg_entity_as_ay_dict,
    get_sg_entity_parent_field,
    update_ay_entity_custom_attributes,
)
from constants import (
    CUST_FIELD_CODE_ID,  # ShotGrid Field for the AYON ID.
    SHOTGRID_ID_ATTRIB,  # AYON Entity Attribute.
    SHOTGRID_TYPE_ATTRIB,  # AYON Entity Attribute.
    SHOTGRID_REMOVED_VALUE,  # Value for removed entities.
    SG_RESTRICTED_ATTR_FIELDS,
)

from utils import get_logger


log = get_logger(__file__)


def create_ay_entity_from_sg_event(
    sg_event: Dict,
    sg_project: Dict,
    sg_session: shotgun_api3.Shotgun,
    ayon_entity_hub: ayon_api.entity_hub.EntityHub,
    sg_enabled_entities: List[str],
    project_code_field: str,
    custom_attribs_map: Optional[Dict[str, str]] = None,
    addon_settings: Optional[Dict[str, str]] = None
):
    """Create an AYON entity from a ShotGrid Event.

    Args:
        sg_event (dict): The `meta` key from a ShotGrid Event.
        sg_project (dict): The ShotGrid project.
        sg_session (shotgun_api3.Shotgun): The ShotGrid API session.
        ayon_entity_hub (ayon_api.entity_hub.EntityHub): The AYON EntityHub.
        sg_enabled_entities (list[str]): List of entity strings enabled.
        project_code_field (str): The Shotgrid project code field.
        custom_attribs_map (Optional[dict]): A dictionary that maps ShotGrid
            attributes to Ayon attributes.
        addon_settings (Optional[dict]): A dictionary of Settings

    Returns:
        ay_entity (ayon_api.entity_hub.EntityHub.Entity): The newly
            created entity.
    """
    sg_parent_field = get_sg_entity_parent_field(
        sg_session,
        sg_project,
        sg_event["entity_type"],
        sg_enabled_entities,
    )

    extra_fields = [sg_parent_field]

    if sg_event["entity_type"] == "Shot":
        sg_parent_field = "sg_sequence"

    sg_ay_dict = get_sg_entity_as_ay_dict(
        sg_session,
        sg_event["entity_type"],
        sg_event["entity_id"],
        project_code_field,
        custom_attribs_map=custom_attribs_map,
        extra_fields=extra_fields,
    )
    log.debug(f"ShotGrid Entity as AYON dict: {sg_ay_dict}")
    if not sg_ay_dict:
        log.warning(
            f"Entity {sg_event['entity_type']} <{sg_event['entity_id']}> "
            "no longer exists in ShotGrid, aborting..."
        )
        return

    ayon_id_stored_in_sg = sg_ay_dict["data"].get(CUST_FIELD_CODE_ID)
    if ayon_id_stored_in_sg:
        # Revived entity, check if it's still in the Server
        ay_entity = ayon_entity_hub.get_or_query_entity_by_id(
            ayon_id_stored_in_sg,
            [sg_ay_dict["type"]]
        )

        if ay_entity:
            log.debug("ShotGrid Entity exists in AYON.")
            # Ensure AYON Entity has the correct ShotGrid ID
            ay_entity = _update_sg_id(
                ay_entity, custom_attribs_map, sg_ay_dict)

            return ay_entity

    ay_parent_entity = None
    items_to_create = collections.deque()
    while ay_parent_entity is None:
        items_to_create.append(sg_ay_dict)
        ay_parent_entity = _get_ayon_parent_entity(
            ayon_entity_hub,
            project_code_field,
            sg_ay_dict,
            sg_parent_field,
            sg_project,
            sg_session
        )

        if not ay_parent_entity:
            sg_ay_parent_dict = get_sg_entity_as_ay_dict(
                sg_session,
                sg_ay_dict["data"][sg_parent_field]["type"],
                sg_ay_dict["data"][sg_parent_field]["id"],
                project_code_field,
            )

            if sg_ay_parent_dict["attribs"].get("shotgridType") == "Asset":
                # re query to get proper parent assetType value
                # we cannot add 'sg_asset_type' to extra_fields directly as
                # task might be under shot/sequence
                extra_fields.append("sg_asset_type")

                sg_ay_parent_dict = get_sg_entity_as_ay_dict(
                    sg_session,
                    sg_ay_dict["data"][sg_parent_field]["type"],
                    sg_ay_dict["data"][sg_parent_field]["id"],
                    project_code_field,
                    custom_attribs_map=custom_attribs_map,
                    extra_fields=extra_fields,
                )
                sg_parent_field = "sg_asset_type"
            sg_ay_dict = sg_ay_parent_dict

    while items_to_create:
        sg_ay_dict = items_to_create.pop()

        shotgrid_type = sg_ay_dict["attribs"]["shotgridType"]
        sg_parent_field = get_sg_entity_parent_field(
            sg_session,
            sg_project,
            shotgrid_type,
            sg_enabled_entities,
        )

<<<<<<< HEAD
    shotgrid_type = sg_ay_dict["attribs"][SHOTGRID_TYPE_ATTRIB]
    sg_parent = sg_ay_dict["data"].get(sg_parent_field)

    if (
        shotgrid_type == "Asset"
=======
        ay_parent_entity = _get_ayon_parent_entity(
            ayon_entity_hub,
            project_code_field,
            sg_ay_dict,
            sg_parent_field,
            sg_project,
            sg_session
        )

        ay_entity = create_new_ayon_entity(
            sg_session,
            ayon_entity_hub,
            ay_parent_entity,
            sg_ay_dict
        )

    return ay_entity


def _get_ayon_parent_entity(ayon_entity_hub, project_code_field, sg_ay_dict,
                            sg_parent_field, sg_project, sg_session):
    # INFO: Parent entity might not be added in SG so this needs to be handled
    #       with optional way.
    if sg_ay_dict["data"].get(sg_parent_field) is None:
        # Parent is the project
        log.debug(f"ShotGrid Parent is the Project: {sg_project}")
        ay_parent_entity = ayon_entity_hub.project_entity
    elif (
        sg_ay_dict["attribs"][SHOTGRID_TYPE_ATTRIB] == "Asset"
>>>>>>> 8e3b0db6
        and sg_ay_dict["data"].get("sg_asset_type")
    ):
        log.debug("ShotGrid Parent is an Asset category.")
        ay_parent_entity = get_asset_category(
            ayon_entity_hub,
            ayon_entity_hub.project_entity,
            sg_ay_dict,
            addon_settings
        )

    elif(shotgrid_type == "Sequence"):
        log.info("ShotGrid Parent is an Sequence category.")
        ay_parent_entity = get_sequence_category(
            ayon_entity_hub,
            ayon_entity_hub.project_entity,
            sg_ay_dict,
            addon_settings
        )

    elif(shotgrid_type == "Shot") and not sg_parent:
        log.info("ShotGrid Parent is an Shot category.")
        ay_parent_entity = get_shot_category(
            ayon_entity_hub,
            ayon_entity_hub.project_entity,
            sg_ay_dict,
            addon_settings
        )

    # INFO: Parent entity might not be added in SG so this needs to be handled
    #       with optional way.
    elif sg_parent is None:
        # Parent is the project
        log.debug(f"ShotGrid Parent is the Project: {sg_project}")
        ay_parent_entity = ayon_entity_hub.project_entity

    else:
        # Find parent entity ID
        sg_parent_entity_dict = get_sg_entity_as_ay_dict(
            sg_session,
            sg_parent["type"],
            sg_parent["id"],
            project_code_field,
        )

        log.debug(f"ShotGrid Parent entity: {sg_parent_entity_dict}")
        ay_parent_entity = ayon_entity_hub.get_or_query_entity_by_id(
            sg_parent_entity_dict["data"].get(CUST_FIELD_CODE_ID),
            [
                (
                    "task"
                    if sg_parent_entity_dict["type"] == "task"
                    else "folder"
                )
            ],
        )
    return ay_parent_entity


def _update_sg_id(ay_entity, custom_attribs_map, sg_ay_dict):
    ayon_entity_sg_id = str(
        ay_entity.attribs.get_attribute(SHOTGRID_ID_ATTRIB).value)
    # Ensure AYON Entity has the correct Shotgrid ID
    ay_shotgrid_id = str(
        sg_ay_dict["attribs"].get(SHOTGRID_ID_ATTRIB, ""))
    if ayon_entity_sg_id != ay_shotgrid_id:
        ay_entity.attribs.set(
            SHOTGRID_ID_ATTRIB,
            ay_shotgrid_id
        )
        ay_entity.attribs.set(
            SHOTGRID_TYPE_ATTRIB,
            sg_ay_dict["type"]
        )
    update_ay_entity_custom_attributes(
        ay_entity, sg_ay_dict, custom_attribs_map
    )

    return ay_entity


def update_ayon_entity_from_sg_event(
    sg_event: Dict,
    sg_project: Dict,
    sg_session: shotgun_api3.Shotgun,
    ayon_entity_hub: ayon_api.entity_hub.EntityHub,
    sg_enabled_entities: List[str],
    project_code_field: str,
    custom_attribs_map: Optional[Dict[str, str]] = None
):
    """Try to update an entity in AYON.

    Args:
        sg_event (dict): The `meta` key from a ShotGrid Event.
        sg_project (dict): The ShotGrid project.
        sg_session (shotgun_api3.Shotgun): The ShotGrid API session.
        ayon_entity_hub (ayon_api.entity_hub.EntityHub): The AYON EntityHub.
        sg_enabled_entities (list[str]): List of entity strings enabled.
        project_code_field (str): The ShotGrid project code field.
        custom_attribs_map (dict): A dictionary that maps ShotGrid
            attributes to AYON attributes.

    Returns:
        ay_entity (ayon_api.entity_hub.EntityHub.Entity): The modified entity.

    """
    sg_ay_dict = get_sg_entity_as_ay_dict(
        sg_session,
        sg_event["entity_type"],
        sg_event["entity_id"],
        project_code_field,
        custom_attribs_map=custom_attribs_map
    )

    if not sg_ay_dict:
        log.warning(
            f"Entity {sg_event['entity_type']} <{sg_event['entity_id']}> "
            "no longer exists in ShotGrid, aborting..."
        )
        return

    # if the entity does not have an AYON ID, try to create it
    # and no need to update
    if not sg_ay_dict["data"].get(CUST_FIELD_CODE_ID):
        log.debug(f"Creating AYON Entity: {sg_ay_dict}")
        try:
            create_ay_entity_from_sg_event(
                sg_event,
                sg_project,
                sg_session,
                ayon_entity_hub,
                sg_enabled_entities,
                project_code_field,
                custom_attribs_map
            )
        except Exception:
            log.debug("AYON Entity could not be created", exc_info=True)
        return

    ay_entity = ayon_entity_hub.get_or_query_entity_by_id(
        sg_ay_dict["data"].get(CUST_FIELD_CODE_ID),
        [sg_ay_dict["type"]]
    )

    if not ay_entity:
        raise ValueError("Unable to update a non existing entity.")

    # make sure the entity is not immutable
    if (
        ay_entity.immutable_for_hierarchy
        and sg_event["attribute_name"] in SG_RESTRICTED_ATTR_FIELDS
    ):
        raise ValueError("Entity is immutable, aborting...")

    # Ensure AYON Entity has the correct ShotGrid ID
    ayon_entity_sg_id = str(
        ay_entity.attribs.get_attribute(SHOTGRID_ID_ATTRIB).value)
    sg_entity_sg_id = str(
        sg_ay_dict["attribs"].get(SHOTGRID_ID_ATTRIB, "")
    )
    log.debug(f"Updating AYON Entity: {ay_entity.name}")

    if ayon_entity_sg_id != sg_entity_sg_id:
        raise ValueError("Mismatching ShotGrid IDs, aborting...")

    ay_entity.name = sg_ay_dict["name"]
    ay_entity.label = sg_ay_dict["label"]

    # TODO: Only update the updated fields in the event
    update_ay_entity_custom_attributes(
        ay_entity, sg_ay_dict, custom_attribs_map
    )

    ayon_entity_hub.commit_changes()

    if sg_ay_dict["data"].get(CUST_FIELD_CODE_ID) != ay_entity.id:
        sg_session.update(
            sg_ay_dict["attribs"][SHOTGRID_TYPE_ATTRIB],
            sg_ay_dict["attribs"][SHOTGRID_ID_ATTRIB],
            {
                CUST_FIELD_CODE_ID: ay_entity.id
            }
        )

    return ay_entity


def remove_ayon_entity_from_sg_event(
    sg_event: Dict,
    sg_session: shotgun_api3.Shotgun,
    ayon_entity_hub: ayon_api.entity_hub.EntityHub,
    project_code_field: str,
):
    """Try to remove an entity in AYON.

    Args:
        sg_event (dict): The `meta` key from a ShotGrid Event.
        sg_session (shotgun_api3.Shotgun): The ShotGrid API session.
        ayon_entity_hub (ayon_api.entity_hub.EntityHub): The AYON EntityHub.
        project_code_field (str): The ShotGrid field that contains the AYON ID.
    """
    sg_ay_dict = get_sg_entity_as_ay_dict(
        sg_session,
        sg_event["entity_type"],
        sg_event["entity_id"],
        project_code_field,
        retired_only=True
    )

    if not sg_ay_dict:
        sg_ay_dict = get_sg_entity_as_ay_dict(
            sg_session,
            sg_event["entity_type"],
            sg_event["entity_id"],
            project_code_field,
            retired_only=False,
        )
        if sg_ay_dict:
            log.info(
                f"No need to remove entity {sg_event['entity_type']} "
                f"<{sg_event['entity_id']}>, it's not retired anymore."
            )
            return
        else:
            log.warning(
                f"Entity {sg_event['entity_type']} <{sg_event['entity_id']}> "
                "no longer exists in ShotGrid."
            )

    if not sg_ay_dict["data"].get(CUST_FIELD_CODE_ID):
        log.warning(
            "Entity does not have an AYON ID, aborting..."
        )
        return

    ay_entity = ayon_entity_hub.get_or_query_entity_by_id(
        sg_ay_dict["data"].get(CUST_FIELD_CODE_ID),
        ["task" if sg_ay_dict.get("type").lower() == "task" else "folder"]
    )

    if not ay_entity:
        raise ValueError("Unable to update a non existing entity.")

    if sg_ay_dict["data"].get(CUST_FIELD_CODE_ID) != ay_entity.id:
        raise ValueError("Mismatching ShotGrid IDs, aborting...")

    if not ay_entity.immutable_for_hierarchy:
        log.info(f"Deleting AYON entity: {ay_entity}")
        ayon_entity_hub.delete_entity(ay_entity)
    else:
        log.info("Entity is immutable.")
        ay_entity.attribs.set(SHOTGRID_ID_ATTRIB, SHOTGRID_REMOVED_VALUE)

    ayon_entity_hub.commit_changes()<|MERGE_RESOLUTION|>--- conflicted
+++ resolved
@@ -164,21 +164,13 @@
     while items_to_create:
         sg_ay_dict = items_to_create.pop()
 
-        shotgrid_type = sg_ay_dict["attribs"]["shotgridType"]
+        shotgrid_type = sg_ay_dict["attribs"][SHOTGRID_TYPE_ATTRIB]
         sg_parent_field = get_sg_entity_parent_field(
             sg_session,
             sg_project,
             shotgrid_type,
             sg_enabled_entities,
         )
-
-<<<<<<< HEAD
-    shotgrid_type = sg_ay_dict["attribs"][SHOTGRID_TYPE_ATTRIB]
-    sg_parent = sg_ay_dict["data"].get(sg_parent_field)
-
-    if (
-        shotgrid_type == "Asset"
-=======
         ay_parent_entity = _get_ayon_parent_entity(
             ayon_entity_hub,
             project_code_field,
@@ -200,6 +192,8 @@
 
 def _get_ayon_parent_entity(ayon_entity_hub, project_code_field, sg_ay_dict,
                             sg_parent_field, sg_project, sg_session):
+    shotgrid_type = sg_ay_dict["attribs"][SHOTGRID_TYPE_ATTRIB]
+    sg_parent = sg_ay_dict["data"].get(sg_parent_field)
     # INFO: Parent entity might not be added in SG so this needs to be handled
     #       with optional way.
     if sg_ay_dict["data"].get(sg_parent_field) is None:
@@ -207,8 +201,7 @@
         log.debug(f"ShotGrid Parent is the Project: {sg_project}")
         ay_parent_entity = ayon_entity_hub.project_entity
     elif (
-        sg_ay_dict["attribs"][SHOTGRID_TYPE_ATTRIB] == "Asset"
->>>>>>> 8e3b0db6
+        shotgrid_type == "Asset"
         and sg_ay_dict["data"].get("sg_asset_type")
     ):
         log.debug("ShotGrid Parent is an Asset category.")
@@ -227,7 +220,6 @@
             sg_ay_dict,
             addon_settings
         )
-
     elif(shotgrid_type == "Shot") and not sg_parent:
         log.info("ShotGrid Parent is an Shot category.")
         ay_parent_entity = get_shot_category(
