"""Module that handles creation, update or removal of AYON entities
based on ShotGrid Events.

The updates come through `meta` dictionaries such as:
"meta": {
    "id": 1274,
    "type": "entity_retirement",
    "entity_id": 1274,
    "class_name": "Shot",
    "entity_type": "Shot",
    "display_name": "bunny_099_012",
    "retirement_date": "2023-03-31 15:26:16 UTC"
}

And most of the times it fetches the ShotGrid entity as an Ayon dict like:
{
    "label": label,
    "name": name,
    SHOTGRID_ID_ATTRIB: ShotGrid id,
    CUST_FIELD_CODE_ID: ayon id stored in ShotGrid,
    CUST_FIELD_CODE_SYNC: sync status stored in ShotGrid,
    "type": the entity type,
}

"""

from utils import (
    get_asset_category,
    get_sg_entity_as_ay_dict,
    get_sg_entity_parent_field,
    update_ay_entity_custom_attributes,
)
from constants import (
    CUST_FIELD_CODE_ID,  # ShotGrid Field for the Ayon ID.
    SHOTGRID_ID_ATTRIB,  # Ayon Entity Attribute.
    SHOTGRID_TYPE_ATTRIB,  # Ayon Entity Attribute.
    SHOTGRID_REMOVED_VALUE
)
<<<<<<< HEAD

=======
>>>>>>> da58c44f
from nxtools import logging


def create_ay_entity_from_sg_event(
    sg_event,
    sg_project,
    sg_session,
    ayon_entity_hub,
<<<<<<< HEAD
    sg_enabled_entites,
    project_code_field,
    custom_attribs_map=None,
):
    """Create an AYON entity from a Shotgrid Event.
=======
    sg_enabled_entities,
    project_code_field
):
    """Create an AYON entity from a ShotGrid Event.
>>>>>>> da58c44f

    Args:
        sg_event (dict): The `meta` key from a ShotGrid Event.
        sg_project (dict): The ShotGrid project.
        sg_session (shotgun_api3.Shotgun): The ShotGrid API session.
        ayon_entity_hub (ayon_api.entity_hub.EntityHub): The AYON EntityHub.
        sg_enabled_entities (list[str]): List of entity strings enabled.
        project_code_field (str): The Shotgrid project code field.
        custom_attribs_map (dict): Dictionary that maps a list of attribute names from
            Ayon to Shotgrid.

    Returns:
        ay_entity (ayon_api.entity_hub.EntityHub.Entity): The newly
            created entity.
    """
    sg_parent_field = get_sg_entity_parent_field(
        sg_session,
        sg_project,
        sg_event["entity_type"],
        sg_enabled_entities,
    )
    extra_fields = [sg_parent_field]

    if sg_event["entity_type"] == "Asset":
        extra_fields.append("sg_asset_type")
        sg_parent_field = "sg_asset_type"

    sg_ay_dict = get_sg_entity_as_ay_dict(
        sg_session,
        sg_event["entity_type"],
        sg_event["entity_id"],
        project_code_field,
        custom_attribs_map=custom_attribs_map,
        extra_fields=extra_fields,
    )
<<<<<<< HEAD
    logging.debug(f"SG Entity as Ayon dict: {sg_ay_dict}")
    if not sg_ay_dict:
=======
    logging.debug(f"ShotGrid Entity as AYON dict: {sg_entity_dict}")
    if not sg_entity_dict:
>>>>>>> da58c44f
        logging.warning(
            "Entity {sg_event['entity_type']} <{sg_event['entity_id']}> "
            "no longer exists in ShotGrid, aborting..."
        )
        return

    if sg_ay_dict["data"].get(CUST_FIELD_CODE_ID):
        # Revived entity, check if it's still in the Server
        ay_entity = ayon_entity_hub.get_or_query_entity_by_id(
            sg_ay_dict["data"].get(CUST_FIELD_CODE_ID),
            [sg_ay_dict["type"]]
        )

        if ay_entity:
<<<<<<< HEAD
            logging.debug("SG Entity exists in AYON.")
            # Ensure Ayon Entity has the correct Shotgrid ID
            ay_shotgrid_id = sg_ay_dict["attribs"].get(SHOTGRID_ID_ATTRIB, "")
            if ay_entity.attribs.get_attribute(SHOTGRID_ID_ATTRIB).value != str(ay_shotgrid_id):
=======
            logging.debug(f"ShotGrid Entity exists in AYON.")
            # Ensure Ayon Entity has the correct ShotGrid ID
            ayon_entity_sg_id = str(
                ay_entity.attribs.get_attribute(SHOTGRID_ID_ATTRIB).value)
            sg_entity_sg_id = str(
                sg_entity_dict["attribs"].get(SHOTGRID_ID_ATTRIB, ""))
            if ayon_entity_sg_id != sg_entity_sg_id:
>>>>>>> da58c44f
                ay_entity.attribs.set(
                    SHOTGRID_ID_ATTRIB,
                    sg_entity_sg_id
                )
                ay_entity.attribs.set(
                    SHOTGRID_TYPE_ATTRIB,
                    sg_ay_dict["type"]
                )
            
            update_ay_entity_custom_attributes(
                ay_entity, sg_ay_dict, custom_attribs_map
            )

            return ay_entity

    if sg_ay_dict["data"][sg_parent_field] is None:
        # Parent is the project
        logging.debug(f"ShotGrid Parent is the Project: {sg_project}")
        ay_parent_entity = ayon_entity_hub.project_entity
    else:
<<<<<<< HEAD
        if sg_ay_dict["attribs"][SHOTGRID_TYPE_ATTRIB] == "Asset" and sg_ay_dict["data"].get("sg_asset_type"):
            logging.debug(f"SG Parent is an Asset category.")
=======
        if sg_entity_dict["attribs"][SHOTGRID_TYPE_ATTRIB] == "Asset" and sg_entity_dict["data"].get("sg_asset_type"):
            logging.debug(f"ShotGrid Parent is an Asset category.")
>>>>>>> da58c44f

            ay_parent_entity = get_asset_category(
                ayon_entity_hub,
                ayon_entity_hub.project_entity,
                sg_ay_dict.get("sg_asset_type").lower()
            )

        else:
            # Find parent entity ID
            sg_parent_entity_dict = get_sg_entity_as_ay_dict(
                sg_session,
                sg_ay_dict["data"][sg_parent_field]["type"],
                sg_ay_dict["data"][sg_parent_field]["id"],
                project_code_field,
            )

            logging.debug(f"ShotGrid Parent entity: {sg_parent_entity_dict}")
            ay_parent_entity = ayon_entity_hub.get_or_query_entity_by_id(
                sg_parent_entity_dict["data"].get(CUST_FIELD_CODE_ID),
                ["task" if sg_parent_entity_dict["data"].get(CUST_FIELD_CODE_ID).lower() == "task" else "folder"]
            )

    if not ay_parent_entity:
        # This really should be an edge  ase, since any parent event would
        # happen before this... but hey
        raise ValueError("Parent does not exist in Ayon, try doing a Project Sync.")

    if sg_ay_dict["type"].lower() == "task":
        ay_entity = ayon_entity_hub.add_new_task(
            sg_ay_dict["task_type"],
            name=sg_ay_dict["name"],
            label=sg_ay_dict["label"],
            entity_id=sg_ay_dict["data"][CUST_FIELD_CODE_ID],
            parent_id=ay_parent_entity.id,
            attribs=sg_ay_dict["attribs"]
        )
    else:
        ay_entity = ayon_entity_hub.add_new_folder(
            sg_ay_dict["folder_type"],
            name=sg_ay_dict["name"],
            label=sg_ay_dict["label"],
            entity_id=sg_ay_dict["data"][CUST_FIELD_CODE_ID],
            parent_id=ay_parent_entity.id,
            attribs=sg_ay_dict["attribs"]
        )

    logging.debug(f"Created new AYON entity: {ay_entity}")
    ay_entity.attribs.set(
        SHOTGRID_ID_ATTRIB,
        sg_ay_dict["attribs"].get(SHOTGRID_ID_ATTRIB, "")
    )
    ay_entity.attribs.set(
        SHOTGRID_TYPE_ATTRIB,
        sg_ay_dict["attribs"].get(SHOTGRID_TYPE_ATTRIB, "")
    )

    try:
        ayon_entity_hub.commit_changes()

        sg_session.update(
            sg_ay_dict["attribs"][SHOTGRID_TYPE_ATTRIB],
            sg_ay_dict["attribs"][SHOTGRID_ID_ATTRIB],
            {
                CUST_FIELD_CODE_ID: ay_entity.id
            }
        )
    except Exception as e:
        logging.error(e)
        pass

    return ay_entity


def update_ayon_entity_from_sg_event(
    sg_event,
    sg_session,
    ayon_entity_hub,
    project_code_field,
    custom_attribs_map
):
    """Try to update an entity in Ayon.

    Args:
        sg_event (dict): The `meta` key from a ShotGrid Event.
        sg_session (shotgun_api3.Shotgun): The ShotGrid API session.
        ayon_entity_hub (ayon_api.entity_hub.EntityHub): The AYON EntityHub.
<<<<<<< HEAD
        project_code_field (str): The Shotgrid project code field.
        custom_attribs_map (dict): Dictionary of extra attributes to store in the SG entity.
=======
        project_code_field (str): The ShotGrid field that contains the Ayon ID.
        ayon_sg_attribute_map (dict): A dictionary that maps ShotGrid
            attributes to Ayon attributes.
>>>>>>> da58c44f

    Returns:
        ay_entity (ayon_api.entity_hub.EntityHub.Entity): The modified entity.

    """
    sg_ay_dict = get_sg_entity_as_ay_dict(
        sg_session,
        sg_event["entity_type"],
        sg_event["entity_id"],
        project_code_field,
        custom_attribs_map=custom_attribs_map
    )

<<<<<<< HEAD
    if not sg_ay_dict["data"].get(CUST_FIELD_CODE_ID):
        logging.warning("Shotgrid Missing Ayon ID")
=======
    if not sg_entity_dict["data"].get(CUST_FIELD_CODE_ID):
        logging.warning("ShotGrid Missing Ayon ID")
>>>>>>> da58c44f

    ay_entity = ayon_entity_hub.get_or_query_entity_by_id(
        sg_ay_dict["data"].get(CUST_FIELD_CODE_ID),
        [sg_ay_dict["type"]]
    )

    if not ay_entity:
        logging.error("Unable to update a non existing entity.")
        raise ValueError("Unable to update a non existing entity.")

<<<<<<< HEAD
    logging.debug(f"Updating Ayon Entity: {ay_entity.name}")

    if int(ay_entity.attribs.get_attribute(SHOTGRID_ID_ATTRIB).value) != int(sg_ay_dict["attribs"].get(SHOTGRID_ID_ATTRIB)):
        logging.error("Mismatching Shotgrid IDs, aborting...")
        raise ValueError("Mismatching Shotgrid IDs, aborting...")
=======
    # Ensure Ayon Entity has the correct ShotGrid ID
    ayon_entity_sg_id = str(
        ay_entity.attribs.get_attribute(SHOTGRID_ID_ATTRIB).value)
    sg_entity_sg_id = str(
        sg_entity_dict["attribs"].get(SHOTGRID_ID_ATTRIB, "")
    )
    if ayon_entity_sg_id != sg_entity_sg_id:
        logging.error("Mismatching ShotGrid IDs, aborting...")
        raise ValueError("Mismatching ShotGrid IDs, aborting...")
>>>>>>> da58c44f

    logging.debug("Updating Ayon entity with '%s'" % sg_ay_dict)
    ay_entity.name = sg_ay_dict["name"]
    ay_entity.label = sg_ay_dict["label"]

    # TODO: Only update the updated fields in the event
    update_ay_entity_custom_attributes(
        ay_entity, sg_ay_dict, custom_attribs_map
    )

    ayon_entity_hub.commit_changes()

    if sg_ay_dict["data"].get(CUST_FIELD_CODE_ID) != ay_entity.id:
        sg_session.update(
            sg_ay_dict["attribs"][SHOTGRID_TYPE_ATTRIB],
            sg_ay_dict["attribs"][SHOTGRID_ID_ATTRIB],
            {
                CUST_FIELD_CODE_ID: ay_entity.id
            }
        )

    return ay_entity


def remove_ayon_entity_from_sg_event(
    sg_event,
    sg_session,
    ayon_entity_hub,
    project_code_field
):
    """Try to remove an entity in Ayon.

    Args:
        sg_event (dict): The `meta` key from a ShotGrid Event.
        sg_session (shotgun_api3.Shotgun): The ShotGrid API session.
        ayon_entity_hub (ayon_api.entity_hub.EntityHub): The AYON EntityHub.
        project_code_field (str): The ShotGrid field that contains the Ayon ID.
    """
    sg_ay_dict = get_sg_entity_as_ay_dict(
        sg_session,
        sg_event["entity_type"],
        sg_event["entity_id"],
        project_code_field,
        retired_only=True
    )

<<<<<<< HEAD
    logging.debug(f"SG Entity as Ay dict: {sg_ay_dict}")
    if not sg_ay_dict:
        logging.warning(f"Entity {sg_event['entity_type']} <{sg_event['entity_id']}> no longer exists in SG.")
        raise ValueError(f"Entity {sg_event['entity_type']} <{sg_event['entity_id']}> no longer exists in SG.")

    if not sg_ay_dict["data"].get(CUST_FIELD_CODE_ID):
        logging.warning("Shotgrid Missing Ayon ID")
        raise ValueError("Shotgrid Missing Ayon ID")
=======
    logging.debug(f"ShotGrid Entity as Ay dict: {sg_entity_dict}")
    if not sg_entity_dict:
        logging.warning(
            f"Entity {sg_event['entity_type']} <{sg_event['entity_id']}> "
            "no longer exists in ShotGrid."
        )
        raise ValueError(
            f"Entity {sg_event['entity_type']} <{sg_event['entity_id']}> "
            "no longer exists in ShotGrid."
        )

    if not sg_entity_dict["data"].get(CUST_FIELD_CODE_ID):
        logging.warning("ShotGrid Missing Ayon ID")
        raise ValueError("ShotGrid Missing Ayon ID")
>>>>>>> da58c44f

    ay_entity = ayon_entity_hub.get_or_query_entity_by_id(
        sg_ay_dict["data"].get(CUST_FIELD_CODE_ID),
        ["task" if sg_ay_dict.get("type").lower() == "task" else "folder"]
    )

    if not ay_entity:
        logging.error("Unable to update a non existing entity.")
        raise ValueError("Unable to update a non existing entity.")

<<<<<<< HEAD
    if sg_ay_dict["data"].get(CUST_FIELD_CODE_ID) != ay_entity.id:
        logging.error("Mismatching Shotgrid IDs, aborting...")
        raise ValueError("Mismatching Shotgrid IDs, aborting...")
=======
    if sg_entity_dict["data"].get(CUST_FIELD_CODE_ID) != ay_entity.id:
        logging.error("Mismatching ShotGrid IDs, aborting...")
        raise ValueError("Mismatching ShotGrid IDs, aborting...")
>>>>>>> da58c44f

    if not ay_entity.immutable_for_hierarchy:
        logging.info(f"Deleting AYON entity: {ay_entity}")
        ayon_entity_hub.delete_entity(ay_entity)
    else:
        logging.info("Entity is immutable.")
        ay_entity.attribs.set(SHOTGRID_ID_ATTRIB, SHOTGRID_REMOVED_VALUE)

    ayon_entity_hub.commit_changes()<|MERGE_RESOLUTION|>--- conflicted
+++ resolved
@@ -36,30 +36,19 @@
     SHOTGRID_TYPE_ATTRIB,  # Ayon Entity Attribute.
     SHOTGRID_REMOVED_VALUE
 )
-<<<<<<< HEAD
-
-=======
->>>>>>> da58c44f
+
 from nxtools import logging
-
 
 def create_ay_entity_from_sg_event(
     sg_event,
     sg_project,
     sg_session,
     ayon_entity_hub,
-<<<<<<< HEAD
     sg_enabled_entites,
     project_code_field,
     custom_attribs_map=None,
 ):
-    """Create an AYON entity from a Shotgrid Event.
-=======
-    sg_enabled_entities,
-    project_code_field
-):
     """Create an AYON entity from a ShotGrid Event.
->>>>>>> da58c44f
 
     Args:
         sg_event (dict): The `meta` key from a ShotGrid Event.
@@ -95,13 +84,8 @@
         custom_attribs_map=custom_attribs_map,
         extra_fields=extra_fields,
     )
-<<<<<<< HEAD
-    logging.debug(f"SG Entity as Ayon dict: {sg_ay_dict}")
+    logging.debug(f"ShotGrid Entity as AYON dict: {sg_entity_dict}")
     if not sg_ay_dict:
-=======
-    logging.debug(f"ShotGrid Entity as AYON dict: {sg_entity_dict}")
-    if not sg_entity_dict:
->>>>>>> da58c44f
         logging.warning(
             "Entity {sg_event['entity_type']} <{sg_event['entity_id']}> "
             "no longer exists in ShotGrid, aborting..."
@@ -116,20 +100,14 @@
         )
 
         if ay_entity:
-<<<<<<< HEAD
-            logging.debug("SG Entity exists in AYON.")
-            # Ensure Ayon Entity has the correct Shotgrid ID
-            ay_shotgrid_id = sg_ay_dict["attribs"].get(SHOTGRID_ID_ATTRIB, "")
-            if ay_entity.attribs.get_attribute(SHOTGRID_ID_ATTRIB).value != str(ay_shotgrid_id):
-=======
             logging.debug(f"ShotGrid Entity exists in AYON.")
             # Ensure Ayon Entity has the correct ShotGrid ID
             ayon_entity_sg_id = str(
                 ay_entity.attribs.get_attribute(SHOTGRID_ID_ATTRIB).value)
-            sg_entity_sg_id = str(
-                sg_entity_dict["attribs"].get(SHOTGRID_ID_ATTRIB, ""))
+            # Ensure Ayon Entity has the correct Shotgrid ID
+            ay_shotgrid_id = str(
+              sg_ay_dict["attribs"].get(SHOTGRID_ID_ATTRIB, ""))
             if ayon_entity_sg_id != sg_entity_sg_id:
->>>>>>> da58c44f
                 ay_entity.attribs.set(
                     SHOTGRID_ID_ATTRIB,
                     sg_entity_sg_id
@@ -150,13 +128,8 @@
         logging.debug(f"ShotGrid Parent is the Project: {sg_project}")
         ay_parent_entity = ayon_entity_hub.project_entity
     else:
-<<<<<<< HEAD
         if sg_ay_dict["attribs"][SHOTGRID_TYPE_ATTRIB] == "Asset" and sg_ay_dict["data"].get("sg_asset_type"):
-            logging.debug(f"SG Parent is an Asset category.")
-=======
-        if sg_entity_dict["attribs"][SHOTGRID_TYPE_ATTRIB] == "Asset" and sg_entity_dict["data"].get("sg_asset_type"):
             logging.debug(f"ShotGrid Parent is an Asset category.")
->>>>>>> da58c44f
 
             ay_parent_entity = get_asset_category(
                 ayon_entity_hub,
@@ -243,14 +216,9 @@
         sg_event (dict): The `meta` key from a ShotGrid Event.
         sg_session (shotgun_api3.Shotgun): The ShotGrid API session.
         ayon_entity_hub (ayon_api.entity_hub.EntityHub): The AYON EntityHub.
-<<<<<<< HEAD
-        project_code_field (str): The Shotgrid project code field.
-        custom_attribs_map (dict): Dictionary of extra attributes to store in the SG entity.
-=======
-        project_code_field (str): The ShotGrid field that contains the Ayon ID.
-        ayon_sg_attribute_map (dict): A dictionary that maps ShotGrid
+        project_code_field (str): The ShotGrid project code field.
+        custom_attribs_map (dict): A dictionary that maps ShotGrid
             attributes to Ayon attributes.
->>>>>>> da58c44f
 
     Returns:
         ay_entity (ayon_api.entity_hub.EntityHub.Entity): The modified entity.
@@ -264,13 +232,8 @@
         custom_attribs_map=custom_attribs_map
     )
 
-<<<<<<< HEAD
     if not sg_ay_dict["data"].get(CUST_FIELD_CODE_ID):
-        logging.warning("Shotgrid Missing Ayon ID")
-=======
-    if not sg_entity_dict["data"].get(CUST_FIELD_CODE_ID):
         logging.warning("ShotGrid Missing Ayon ID")
->>>>>>> da58c44f
 
     ay_entity = ayon_entity_hub.get_or_query_entity_by_id(
         sg_ay_dict["data"].get(CUST_FIELD_CODE_ID),
@@ -281,13 +244,7 @@
         logging.error("Unable to update a non existing entity.")
         raise ValueError("Unable to update a non existing entity.")
 
-<<<<<<< HEAD
     logging.debug(f"Updating Ayon Entity: {ay_entity.name}")
-
-    if int(ay_entity.attribs.get_attribute(SHOTGRID_ID_ATTRIB).value) != int(sg_ay_dict["attribs"].get(SHOTGRID_ID_ATTRIB)):
-        logging.error("Mismatching Shotgrid IDs, aborting...")
-        raise ValueError("Mismatching Shotgrid IDs, aborting...")
-=======
     # Ensure Ayon Entity has the correct ShotGrid ID
     ayon_entity_sg_id = str(
         ay_entity.attribs.get_attribute(SHOTGRID_ID_ATTRIB).value)
@@ -297,7 +254,6 @@
     if ayon_entity_sg_id != sg_entity_sg_id:
         logging.error("Mismatching ShotGrid IDs, aborting...")
         raise ValueError("Mismatching ShotGrid IDs, aborting...")
->>>>>>> da58c44f
 
     logging.debug("Updating Ayon entity with '%s'" % sg_ay_dict)
     ay_entity.name = sg_ay_dict["name"]
@@ -344,18 +300,8 @@
         retired_only=True
     )
 
-<<<<<<< HEAD
-    logging.debug(f"SG Entity as Ay dict: {sg_ay_dict}")
+    logging.debug(f"ShotGrid Entity as Ay dict: {sg_entity_dict}")
     if not sg_ay_dict:
-        logging.warning(f"Entity {sg_event['entity_type']} <{sg_event['entity_id']}> no longer exists in SG.")
-        raise ValueError(f"Entity {sg_event['entity_type']} <{sg_event['entity_id']}> no longer exists in SG.")
-
-    if not sg_ay_dict["data"].get(CUST_FIELD_CODE_ID):
-        logging.warning("Shotgrid Missing Ayon ID")
-        raise ValueError("Shotgrid Missing Ayon ID")
-=======
-    logging.debug(f"ShotGrid Entity as Ay dict: {sg_entity_dict}")
-    if not sg_entity_dict:
         logging.warning(
             f"Entity {sg_event['entity_type']} <{sg_event['entity_id']}> "
             "no longer exists in ShotGrid."
@@ -368,7 +314,6 @@
     if not sg_entity_dict["data"].get(CUST_FIELD_CODE_ID):
         logging.warning("ShotGrid Missing Ayon ID")
         raise ValueError("ShotGrid Missing Ayon ID")
->>>>>>> da58c44f
 
     ay_entity = ayon_entity_hub.get_or_query_entity_by_id(
         sg_ay_dict["data"].get(CUST_FIELD_CODE_ID),
@@ -379,15 +324,9 @@
         logging.error("Unable to update a non existing entity.")
         raise ValueError("Unable to update a non existing entity.")
 
-<<<<<<< HEAD
     if sg_ay_dict["data"].get(CUST_FIELD_CODE_ID) != ay_entity.id:
-        logging.error("Mismatching Shotgrid IDs, aborting...")
-        raise ValueError("Mismatching Shotgrid IDs, aborting...")
-=======
-    if sg_entity_dict["data"].get(CUST_FIELD_CODE_ID) != ay_entity.id:
         logging.error("Mismatching ShotGrid IDs, aborting...")
         raise ValueError("Mismatching ShotGrid IDs, aborting...")
->>>>>>> da58c44f
 
     if not ay_entity.immutable_for_hierarchy:
         logging.info(f"Deleting AYON entity: {ay_entity}")
