"""Module that handles creation, update or removal of AYON entities
based on ShotGrid Events.

The updates come through `meta` dictionaries such as:
"meta": {
    "id": 1274,
    "type": "entity_retirement",
    "entity_id": 1274,
    "class_name": "Shot",
    "entity_type": "Shot",
    "display_name": "bunny_099_012",
    "retirement_date": "2023-03-31 15:26:16 UTC"
}

And most of the times it fetches the ShotGrid entity as an AYON dict like:
{
    "label": label,
    "name": name,
    SHOTGRID_ID_ATTRIB: ShotGrid id,
    CUST_FIELD_CODE_ID: ayon id stored in ShotGrid,
    CUST_FIELD_CODE_SYNC: sync status stored in ShotGrid,
    "type": the entity type,
}

"""
import collections

import shotgun_api3
import ayon_api
from typing import Dict, List, Optional

from utils import (
    create_new_ayon_entity,
    get_asset_category,
    get_shot_category,
    get_sequence_category,
    get_sg_entity_as_ay_dict,
    get_sg_entity_parent_field,
    update_ay_entity_custom_attributes,
)
from constants import (
    CUST_FIELD_CODE_ID,  # ShotGrid Field for the AYON ID.
    SHOTGRID_ID_ATTRIB,  # AYON Entity Attribute.
    SHOTGRID_TYPE_ATTRIB,  # AYON Entity Attribute.
    SHOTGRID_REMOVED_VALUE,  # Value for removed entities.
    SG_RESTRICTED_ATTR_FIELDS,
)

from utils import get_logger


log = get_logger(__file__)


def create_ay_entity_from_sg_event(
    sg_event: Dict,
    sg_project: Dict,
    sg_session: shotgun_api3.Shotgun,
    ayon_entity_hub: ayon_api.entity_hub.EntityHub,
    sg_enabled_entities: List[str],
    project_code_field: str,
    custom_attribs_map: Optional[Dict[str, str]] = None,
    addon_settings: Optional[Dict[str, str]] = None
):
    """Create an AYON entity from a ShotGrid Event.

    Args:
        sg_event (dict): The `meta` key from a ShotGrid Event.
        sg_project (dict): The ShotGrid project.
        sg_session (shotgun_api3.Shotgun): The ShotGrid API session.
        ayon_entity_hub (ayon_api.entity_hub.EntityHub): The AYON EntityHub.
        sg_enabled_entities (list[str]): List of entity strings enabled.
        project_code_field (str): The Shotgrid project code field.
        custom_attribs_map (Optional[dict]): A dictionary that maps ShotGrid
            attributes to Ayon attributes.
        addon_settings (Optional[dict]): A dictionary of Settings

    Returns:
        ay_entity (ayon_api.entity_hub.EntityHub.Entity): The newly
            created entity.
    """
    sg_parent_field = get_sg_entity_parent_field(
        sg_session,
        sg_project,
        sg_event["entity_type"],
        sg_enabled_entities,
    )

    extra_fields = [sg_parent_field]

    if sg_event["entity_type"] == "Shot":
        sg_parent_field = "sg_sequence"

    sg_ay_dict = get_sg_entity_as_ay_dict(
        sg_session,
        sg_event["entity_type"],
        sg_event["entity_id"],
        project_code_field,
        custom_attribs_map=custom_attribs_map,
        extra_fields=extra_fields,
    )
    log.debug(f"ShotGrid Entity as AYON dict: {sg_ay_dict}")
    if not sg_ay_dict:
        log.warning(
            f"Entity {sg_event['entity_type']} <{sg_event['entity_id']}> "
            "no longer exists in ShotGrid, aborting..."
        )
        return

    ayon_id_stored_in_sg = sg_ay_dict["data"].get(CUST_FIELD_CODE_ID)
    if ayon_id_stored_in_sg:
        # Revived entity, check if it's still in the Server
        ay_entity = ayon_entity_hub.get_or_query_entity_by_id(
            ayon_id_stored_in_sg,
            [sg_ay_dict["type"]]
        )

        if ay_entity:
            log.debug("ShotGrid Entity exists in AYON.")
<<<<<<< HEAD
            # Ensure Ayon Entity has the correct ShotGrid ID
            ayon_entity_sg_id = str(
                ay_entity.attribs.get(SHOTGRID_ID_ATTRIB, "")
            )
            sg_entity_sg_id = str(
              sg_ay_dict["attribs"].get(SHOTGRID_ID_ATTRIB, "")
            )
            if ayon_entity_sg_id != sg_entity_sg_id:
                ay_entity.attribs.set(
                    SHOTGRID_ID_ATTRIB,
                    sg_entity_sg_id
                )
                ay_entity.attribs.set(
                    SHOTGRID_TYPE_ATTRIB,
                    sg_ay_dict["type"]
                )

            update_ay_entity_custom_attributes(
                ay_entity,
                sg_ay_dict,
                custom_attribs_map,
                ay_project=ayon_entity_hub.project_entity
=======
            # Ensure AYON Entity has the correct ShotGrid ID
            ay_entity = _update_sg_id(
                ay_entity, custom_attribs_map, sg_ay_dict)

            return ay_entity

    ay_parent_entity = None
    items_to_create = collections.deque()
    while ay_parent_entity is None:
        items_to_create.append(sg_ay_dict)
        ay_parent_entity = _get_ayon_parent_entity(
            ayon_entity_hub,
            project_code_field,
            sg_ay_dict,
            sg_parent_field,
            sg_project,
            sg_session,
            addon_settings
        )

        sg_parent = sg_ay_dict["data"].get(sg_parent_field)
        if not ay_parent_entity and not sg_parent:
            ay_parent_entity = ayon_entity_hub.project_entity

        if not ay_parent_entity:
            sg_ay_parent_dict = get_sg_entity_as_ay_dict(
                sg_session,
                sg_ay_dict["data"][sg_parent_field]["type"],
                sg_ay_dict["data"][sg_parent_field]["id"],
                project_code_field,
>>>>>>> 18f1970a
            )

            if sg_ay_parent_dict["attribs"].get("shotgridType") == "Asset":
                # re query to get proper parent assetType value
                # we cannot add 'sg_asset_type' to extra_fields directly as
                # task might be under shot/sequence
                extra_fields.append("sg_asset_type")

                sg_ay_parent_dict = get_sg_entity_as_ay_dict(
                    sg_session,
                    sg_ay_dict["data"][sg_parent_field]["type"],
                    sg_ay_dict["data"][sg_parent_field]["id"],
                    project_code_field,
                    custom_attribs_map=custom_attribs_map,
                    extra_fields=extra_fields,
                )
                sg_parent_field = "sg_asset_type"
            sg_ay_dict = sg_ay_parent_dict

    while items_to_create:
        sg_ay_dict = items_to_create.pop()

        shotgrid_type = sg_ay_dict["attribs"][SHOTGRID_TYPE_ATTRIB]
        sg_parent_field = get_sg_entity_parent_field(
            sg_session,
            sg_project,
            shotgrid_type,
            sg_enabled_entities,
        )
        ay_parent_entity = _get_ayon_parent_entity(
            ayon_entity_hub,
            project_code_field,
            sg_ay_dict,
            sg_parent_field,
            sg_project,
            sg_session,
            addon_settings
        )

        ay_entity = create_new_ayon_entity(
            sg_session,
            ayon_entity_hub,
            ay_parent_entity,
            sg_ay_dict
        )

    return ay_entity


def _get_ayon_parent_entity(
    ayon_entity_hub,
    project_code_field,
    sg_ay_dict,
    sg_parent_field,
    sg_project,
    sg_session,
    addon_settings
):
    """Tries to find parent entity in AYON

    Args:
        ayon_entity_hub (ayon_api.entity_hub.EntityHub): The AYON EntityHub.
        project_code_field (str): The Shotgrid project code field.
        sg_ay_dict (dict): The ShotGrid entity ready for AYON consumption.:
        sg_parent_field (str): 'project'|'sequence'
        sg_project (dict): The ShotGrid project.
        sg_session (shotgun_api3.Shotgun): The ShotGrid API session.
        addon_settings (Optional[dict]): A dictionary of Settings. Used to
            query location of custom folders (`shots`, `sequences`)

    Returns:
        ay_entity (ayon_api.entity_hub.EntityHub.Entity):
            FolderEntity|ProjectEntity
    """
    shotgrid_type = sg_ay_dict["attribs"][SHOTGRID_TYPE_ATTRIB]
    sg_parent = sg_ay_dict["data"].get(sg_parent_field)
    ay_parent_entity = None

    if (
        shotgrid_type == "Asset"
        and sg_ay_dict["data"].get("sg_asset_type")
    ):
        log.debug("ShotGrid Parent is an Asset category.")
        ay_parent_entity = get_asset_category(
            ayon_entity_hub,
            sg_ay_dict,
            addon_settings
        )

    elif(shotgrid_type == "Sequence"):
        log.info("ShotGrid Parent is an Sequence category.")
        ay_parent_entity = get_sequence_category(
            ayon_entity_hub,
            sg_ay_dict,
            addon_settings
        )

    elif(shotgrid_type == "Shot"):
        log.info("ShotGrid Parent is an Shot category.")
        ay_parent_entity = get_shot_category(
            ayon_entity_hub,
            sg_ay_dict,
            addon_settings
        )

<<<<<<< HEAD
    if not ay_parent_entity:
        # This really should be an edge  ase, since any parent event would
        # happen before this... but hey
        raise ValueError(
            "Parent does not exist in Ayon, try doing a Project Sync.")

    if sg_ay_dict["type"].lower() == "task":
        ay_entity = ayon_entity_hub.add_new_task(
            sg_ay_dict["task_type"],
            name=sg_ay_dict["name"],
            label=sg_ay_dict["label"],
            entity_id=sg_ay_dict["data"][CUST_FIELD_CODE_ID],
            parent_id=ay_parent_entity.id,
            attribs=sg_ay_dict["attribs"]
        )
    elif sg_ay_dict["type"].lower() == "folder":
        ay_entity = ayon_entity_hub.add_new_folder(
            sg_ay_dict["folder_type"],
            name=sg_ay_dict["name"],
            label=sg_ay_dict["label"],
            entity_id=sg_ay_dict["data"][CUST_FIELD_CODE_ID],
            parent_id=ay_parent_entity.id,
            attribs=sg_ay_dict["attribs"]
        )

    if not ay_entity:
        return
    
    log.debug(f"Created new AYON entity: {ay_entity}")
    ay_entity.attribs.set(
        SHOTGRID_ID_ATTRIB,
        sg_ay_dict["attribs"].get(SHOTGRID_ID_ATTRIB, "")
    )
    ay_entity.attribs.set(
        SHOTGRID_TYPE_ATTRIB,
        sg_ay_dict["attribs"].get(SHOTGRID_TYPE_ATTRIB, "")
    )

    status = sg_ay_dict.get("status")
    if status:
        # Entity hub expects the statuses to be provided with the `name` and
        # not the `short_name` (which is what we get from SG) so we convert
        # the short name back to the long name before setting it
        status_mapping = {
            status.short_name: status.name
            for status in ayon_entity_hub.project_entity.statuses
        }
        new_status_name = status_mapping.get(status)
        if not new_status_name:
            log.warning(
                "Status with short name '%s' doesn't exist in project", status
            )
        else:
            try:
                # INFO: it was causing error so trying to set status directly
                ay_entity.status = new_status_name
            except ValueError as e:
                # `ValueError: Status ip is not available on project.`
                # NOTE: this doesn't really raise exception?
                log.warning(f"Status sync not implemented: {e}")

    assignees = sg_ay_dict.get("assignees")
    if assignees:
        try:
            # INFO: it was causing error so trying to set status directly
            ay_entity.assignees = assignees
        except ValueError as e:
            log.warning(f"Assignees sync not implemented: {e}")

    tags = sg_ay_dict.get("tags")
    if tags:
        try:
            # INFO: it was causing error so trying to set status directly
            ay_entity.tags = [tag["name"] for tag in tags]
        except ValueError as e:
            log.warning(f"Tags sync not implemented: {e}")

    try:
        ayon_entity_hub.commit_changes()
=======
    if ay_parent_entity is None:
        # INFO: Parent entity might not be added in SG so this needs to
        # be handled with optional way.
        if sg_parent is None:
            # Parent is the project
            log.debug(f"ShotGrid Parent is the Project: {sg_project}")
            ay_parent_entity = ayon_entity_hub.project_entity

        else:
            # Find parent entity ID
            sg_parent_entity_dict = get_sg_entity_as_ay_dict(
                sg_session,
                sg_parent["type"],
                sg_parent["id"],
                project_code_field,
            )

            log.debug(f"ShotGrid Parent entity: {sg_parent_entity_dict}")
            ay_parent_entity = ayon_entity_hub.get_or_query_entity_by_id(
                sg_parent_entity_dict["data"].get(CUST_FIELD_CODE_ID),
                [
                    (
                        "task"
                        if sg_parent_entity_dict["type"] == "task"
                        else "folder"
                    )
                ],
            )
    return ay_parent_entity
>>>>>>> 18f1970a


def _update_sg_id(ay_entity, custom_attribs_map, sg_ay_dict):
    ayon_entity_sg_id = str(
        ay_entity.attribs.get_attribute(SHOTGRID_ID_ATTRIB).value)
    # Ensure AYON Entity has the correct Shotgrid ID
    ay_shotgrid_id = str(
        sg_ay_dict["attribs"].get(SHOTGRID_ID_ATTRIB, ""))
    if ayon_entity_sg_id != ay_shotgrid_id:
        ay_entity.attribs.set(
            SHOTGRID_ID_ATTRIB,
            ay_shotgrid_id
        )
        ay_entity.attribs.set(
            SHOTGRID_TYPE_ATTRIB,
            sg_ay_dict["type"]
        )
    update_ay_entity_custom_attributes(
        ay_entity, sg_ay_dict, custom_attribs_map
    )

    return ay_entity


def update_ayon_entity_from_sg_event(
    sg_event: Dict,
    sg_project: Dict,
    sg_session: shotgun_api3.Shotgun,
    ayon_entity_hub: ayon_api.entity_hub.EntityHub,
    sg_enabled_entities: List[str],
    project_code_field: str,
    custom_attribs_map: Optional[Dict[str, str]] = None
):
    """Try to update an entity in AYON.

    Args:
        sg_event (dict): The `meta` key from a ShotGrid Event.
        sg_project (dict): The ShotGrid project.
        sg_session (shotgun_api3.Shotgun): The ShotGrid API session.
        ayon_entity_hub (ayon_api.entity_hub.EntityHub): The AYON EntityHub.
        sg_enabled_entities (list[str]): List of entity strings enabled.
        project_code_field (str): The ShotGrid project code field.
        custom_attribs_map (dict): A dictionary that maps ShotGrid
            attributes to AYON attributes.

    Returns:
        ay_entity (ayon_api.entity_hub.EntityHub.Entity): The modified entity.

    """
    sg_ay_dict = get_sg_entity_as_ay_dict(
        sg_session,
        sg_event["entity_type"],
        sg_event["entity_id"],
        project_code_field,
        custom_attribs_map=custom_attribs_map
    )

    if not sg_ay_dict:
        log.warning(
            f"Entity {sg_event['entity_type']} <{sg_event['entity_id']}> "
            "no longer exists in ShotGrid, aborting..."
        )
        return

    # if the entity does not have an AYON ID, try to create it
    # and no need to update
    if not sg_ay_dict["data"].get(CUST_FIELD_CODE_ID):
        log.debug(f"Creating AYON Entity: {sg_ay_dict}")
        try:
            create_ay_entity_from_sg_event(
                sg_event,
                sg_project,
                sg_session,
                ayon_entity_hub,
                sg_enabled_entities,
                project_code_field,
                custom_attribs_map
            )
        except Exception:
            log.debug("AYON Entity could not be created", exc_info=True)
        return

    ay_entity = ayon_entity_hub.get_or_query_entity_by_id(
        sg_ay_dict["data"].get(CUST_FIELD_CODE_ID),
        [sg_ay_dict["type"]]
    )

    if not ay_entity:
        raise ValueError("Unable to update a non existing entity.")

    # make sure the entity is not immutable
    if (
        ay_entity.immutable_for_hierarchy
        and sg_event["attribute_name"] in SG_RESTRICTED_ATTR_FIELDS
    ):
        raise ValueError("Entity is immutable, aborting...")

    # Ensure AYON Entity has the correct ShotGrid ID
    ayon_entity_sg_id = str(
        ay_entity.attribs.get(SHOTGRID_ID_ATTRIB, "")
    )
    sg_entity_sg_id = str(
        sg_ay_dict["attribs"].get(SHOTGRID_ID_ATTRIB, "")
    )
    log.debug(f"Updating AYON Entity: {ay_entity.name}")

    # We need to check for existence in `ayon_entity_sg_id` as it could be
    # that it's a new entity and it doesn't have a ShotGrid ID yet.
    if ayon_entity_sg_id and ayon_entity_sg_id != sg_entity_sg_id:
        log.error("Mismatching ShotGrid IDs, aborting...")
        raise ValueError("Mismatching ShotGrid IDs, aborting...")

    ay_entity.name = sg_ay_dict["name"]
    ay_entity.label = sg_ay_dict["label"]

    # TODO: Only update the updated fields in the event
    update_ay_entity_custom_attributes(
        ay_entity,
        sg_ay_dict,
        custom_attribs_map,
        ay_project=ayon_entity_hub.project_entity
    )

    ayon_entity_hub.commit_changes()

    if sg_ay_dict["data"].get(CUST_FIELD_CODE_ID) != ay_entity.id:
        sg_session.update(
            sg_ay_dict["attribs"][SHOTGRID_TYPE_ATTRIB],
            sg_ay_dict["attribs"][SHOTGRID_ID_ATTRIB],
            {
                CUST_FIELD_CODE_ID: ay_entity.id
            }
        )
    
    ay_entity.attribs.set(
        SHOTGRID_ID_ATTRIB,
        sg_ay_dict["attribs"].get(SHOTGRID_ID_ATTRIB, "")
    )
    ay_entity.attribs.set(
        SHOTGRID_TYPE_ATTRIB,
        sg_ay_dict["attribs"].get(SHOTGRID_TYPE_ATTRIB, "")
    )

    return ay_entity


def remove_ayon_entity_from_sg_event(
    sg_event: Dict,
    sg_session: shotgun_api3.Shotgun,
    ayon_entity_hub: ayon_api.entity_hub.EntityHub,
    project_code_field: str,
):
    """Try to remove an entity in AYON.

    Args:
        sg_event (dict): The `meta` key from a ShotGrid Event.
        sg_session (shotgun_api3.Shotgun): The ShotGrid API session.
        ayon_entity_hub (ayon_api.entity_hub.EntityHub): The AYON EntityHub.
        project_code_field (str): The ShotGrid field that contains the AYON ID.
    """
<<<<<<< HEAD
    # for now we are ignoring Task type entities
    # TODO: Handle Task entities
    # Why?
    # if sg_event["entity_type"] == "Task":
    #     log.info("Ignoring Task entity.")
    #     return

=======
>>>>>>> 18f1970a
    sg_ay_dict = get_sg_entity_as_ay_dict(
        sg_session,
        sg_event["entity_type"],
        sg_event["entity_id"],
        project_code_field,
        retired_only=True
    )

    if not sg_ay_dict:
        sg_ay_dict = get_sg_entity_as_ay_dict(
            sg_session,
            sg_event["entity_type"],
            sg_event["entity_id"],
            project_code_field,
            retired_only=False,
        )
        if sg_ay_dict:
            log.info(
                f"No need to remove entity {sg_event['entity_type']} "
                f"<{sg_event['entity_id']}>, it's not retired anymore."
            )
            return
        else:
            log.warning(
                f"Entity {sg_event['entity_type']} <{sg_event['entity_id']}> "
                "no longer exists in ShotGrid."
            )

    if not sg_ay_dict["data"].get(CUST_FIELD_CODE_ID):
        log.warning(
            "Entity does not have an AYON ID, aborting..."
        )
        return

    ay_entity = ayon_entity_hub.get_or_query_entity_by_id(
        sg_ay_dict["data"].get(CUST_FIELD_CODE_ID),
        ["task" if sg_ay_dict.get("type").lower() == "task" else "folder"]
    )

    if not ay_entity:
        raise ValueError("Unable to update a non existing entity.")

    if sg_ay_dict["data"].get(CUST_FIELD_CODE_ID) != ay_entity.id:
        raise ValueError("Mismatching ShotGrid IDs, aborting...")

    if not ay_entity.immutable_for_hierarchy:
        log.info(f"Deleting AYON entity: {ay_entity}")
        ayon_entity_hub.delete_entity(ay_entity)
    else:
        log.info("Entity is immutable.")
        ay_entity.attribs.set(SHOTGRID_ID_ATTRIB, SHOTGRID_REMOVED_VALUE)

    ayon_entity_hub.commit_changes()<|MERGE_RESOLUTION|>--- conflicted
+++ resolved
@@ -117,30 +117,6 @@
 
         if ay_entity:
             log.debug("ShotGrid Entity exists in AYON.")
-<<<<<<< HEAD
-            # Ensure Ayon Entity has the correct ShotGrid ID
-            ayon_entity_sg_id = str(
-                ay_entity.attribs.get(SHOTGRID_ID_ATTRIB, "")
-            )
-            sg_entity_sg_id = str(
-              sg_ay_dict["attribs"].get(SHOTGRID_ID_ATTRIB, "")
-            )
-            if ayon_entity_sg_id != sg_entity_sg_id:
-                ay_entity.attribs.set(
-                    SHOTGRID_ID_ATTRIB,
-                    sg_entity_sg_id
-                )
-                ay_entity.attribs.set(
-                    SHOTGRID_TYPE_ATTRIB,
-                    sg_ay_dict["type"]
-                )
-
-            update_ay_entity_custom_attributes(
-                ay_entity,
-                sg_ay_dict,
-                custom_attribs_map,
-                ay_project=ayon_entity_hub.project_entity
-=======
             # Ensure AYON Entity has the correct ShotGrid ID
             ay_entity = _update_sg_id(
                 ay_entity, custom_attribs_map, sg_ay_dict)
@@ -171,7 +147,6 @@
                 sg_ay_dict["data"][sg_parent_field]["type"],
                 sg_ay_dict["data"][sg_parent_field]["id"],
                 project_code_field,
->>>>>>> 18f1970a
             )
 
             if sg_ay_parent_dict["attribs"].get("shotgridType") == "Asset":
@@ -277,87 +252,6 @@
             addon_settings
         )
 
-<<<<<<< HEAD
-    if not ay_parent_entity:
-        # This really should be an edge  ase, since any parent event would
-        # happen before this... but hey
-        raise ValueError(
-            "Parent does not exist in Ayon, try doing a Project Sync.")
-
-    if sg_ay_dict["type"].lower() == "task":
-        ay_entity = ayon_entity_hub.add_new_task(
-            sg_ay_dict["task_type"],
-            name=sg_ay_dict["name"],
-            label=sg_ay_dict["label"],
-            entity_id=sg_ay_dict["data"][CUST_FIELD_CODE_ID],
-            parent_id=ay_parent_entity.id,
-            attribs=sg_ay_dict["attribs"]
-        )
-    elif sg_ay_dict["type"].lower() == "folder":
-        ay_entity = ayon_entity_hub.add_new_folder(
-            sg_ay_dict["folder_type"],
-            name=sg_ay_dict["name"],
-            label=sg_ay_dict["label"],
-            entity_id=sg_ay_dict["data"][CUST_FIELD_CODE_ID],
-            parent_id=ay_parent_entity.id,
-            attribs=sg_ay_dict["attribs"]
-        )
-
-    if not ay_entity:
-        return
-    
-    log.debug(f"Created new AYON entity: {ay_entity}")
-    ay_entity.attribs.set(
-        SHOTGRID_ID_ATTRIB,
-        sg_ay_dict["attribs"].get(SHOTGRID_ID_ATTRIB, "")
-    )
-    ay_entity.attribs.set(
-        SHOTGRID_TYPE_ATTRIB,
-        sg_ay_dict["attribs"].get(SHOTGRID_TYPE_ATTRIB, "")
-    )
-
-    status = sg_ay_dict.get("status")
-    if status:
-        # Entity hub expects the statuses to be provided with the `name` and
-        # not the `short_name` (which is what we get from SG) so we convert
-        # the short name back to the long name before setting it
-        status_mapping = {
-            status.short_name: status.name
-            for status in ayon_entity_hub.project_entity.statuses
-        }
-        new_status_name = status_mapping.get(status)
-        if not new_status_name:
-            log.warning(
-                "Status with short name '%s' doesn't exist in project", status
-            )
-        else:
-            try:
-                # INFO: it was causing error so trying to set status directly
-                ay_entity.status = new_status_name
-            except ValueError as e:
-                # `ValueError: Status ip is not available on project.`
-                # NOTE: this doesn't really raise exception?
-                log.warning(f"Status sync not implemented: {e}")
-
-    assignees = sg_ay_dict.get("assignees")
-    if assignees:
-        try:
-            # INFO: it was causing error so trying to set status directly
-            ay_entity.assignees = assignees
-        except ValueError as e:
-            log.warning(f"Assignees sync not implemented: {e}")
-
-    tags = sg_ay_dict.get("tags")
-    if tags:
-        try:
-            # INFO: it was causing error so trying to set status directly
-            ay_entity.tags = [tag["name"] for tag in tags]
-        except ValueError as e:
-            log.warning(f"Tags sync not implemented: {e}")
-
-    try:
-        ayon_entity_hub.commit_changes()
-=======
     if ay_parent_entity is None:
         # INFO: Parent entity might not be added in SG so this needs to
         # be handled with optional way.
@@ -387,7 +281,6 @@
                 ],
             )
     return ay_parent_entity
->>>>>>> 18f1970a
 
 
 def _update_sg_id(ay_entity, custom_attribs_map, sg_ay_dict):
@@ -548,16 +441,6 @@
         ayon_entity_hub (ayon_api.entity_hub.EntityHub): The AYON EntityHub.
         project_code_field (str): The ShotGrid field that contains the AYON ID.
     """
-<<<<<<< HEAD
-    # for now we are ignoring Task type entities
-    # TODO: Handle Task entities
-    # Why?
-    # if sg_event["entity_type"] == "Task":
-    #     log.info("Ignoring Task entity.")
-    #     return
-
-=======
->>>>>>> 18f1970a
     sg_ay_dict = get_sg_entity_as_ay_dict(
         sg_session,
         sg_event["entity_type"],
