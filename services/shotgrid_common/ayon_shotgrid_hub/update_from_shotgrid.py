"""Module that handles creation, update or removal of AYON entities
based on ShotGrid Events.

The updates come through `meta` dictionaries such as:
"meta": {
    "id": 1274,
    "type": "entity_retirement",
    "entity_id": 1274,
    "class_name": "Shot",
    "entity_type": "Shot",
    "display_name": "bunny_099_012",
    "retirement_date": "2023-03-31 15:26:16 UTC"
}

And most of the times it fetches the ShotGrid entity as an AYON dict like:
{
    "label": label,
    "name": name,
    SHOTGRID_ID_ATTRIB: ShotGrid id,
    CUST_FIELD_CODE_ID: ayon id stored in ShotGrid,
    CUST_FIELD_CODE_SYNC: sync status stored in ShotGrid,
    "type": the entity type,
}

"""
import shotgun_api3
import ayon_api
from typing import Dict, List, Optional

from utils import (
    get_asset_category,
    get_shot_category,
    get_sequence_category,
    get_sg_entity_as_ay_dict,
    get_sg_entity_parent_field,
    update_ay_entity_custom_attributes,
)
from constants import (
    CUST_FIELD_CODE_ID,  # ShotGrid Field for the AYON ID.
    SHOTGRID_ID_ATTRIB,  # AYON Entity Attribute.
    SHOTGRID_TYPE_ATTRIB,  # AYON Entity Attribute.
    SHOTGRID_REMOVED_VALUE,  # Value for removed entities.
    SG_RESTRICTED_ATTR_FIELDS,
)

from utils import get_logger


log = get_logger(__file__)


def create_ay_entity_from_sg_event(
    sg_event: Dict,
    sg_project: Dict,
    sg_session: shotgun_api3.Shotgun,
    ayon_entity_hub: ayon_api.entity_hub.EntityHub,
    sg_enabled_entities: List[str],
    project_code_field: str,
    custom_attribs_map: Optional[Dict[str, str]] = None,
    addon_settings: Optional[Dict[str, str]] = None
):
    """Create an AYON entity from a ShotGrid Event.

    Args:
        sg_event (dict): The `meta` key from a ShotGrid Event.
        sg_project (dict): The ShotGrid project.
        sg_session (shotgun_api3.Shotgun): The ShotGrid API session.
        ayon_entity_hub (ayon_api.entity_hub.EntityHub): The AYON EntityHub.
        sg_enabled_entities (list[str]): List of entity strings enabled.
        project_code_field (str): The Shotgrid project code field.
        custom_attribs_map (Optional[dict]): A dictionary that maps ShotGrid
<<<<<<< HEAD
            attributes to Ayon attributes.
        addon_settings (Optional[dict]): A dictionary of Settings
=======
            attributes to AyonAYON attributes.
>>>>>>> e6e1d4c2

    Returns:
        ay_entity (ayon_api.entity_hub.EntityHub.Entity): The newly
            created entity.
    """
    sg_parent_field = get_sg_entity_parent_field(
        sg_session,
        sg_project,
        sg_event["entity_type"],
        sg_enabled_entities,
    )
    extra_fields = [sg_parent_field]

    if sg_event["entity_type"] == "Asset":
        extra_fields.append("sg_asset_type")
        sg_parent_field = "sg_asset_type"

    if sg_event["entity_type"] == "Shot":
        sg_parent_field = "sg_sequence"

    sg_ay_dict = get_sg_entity_as_ay_dict(
        sg_session,
        sg_event["entity_type"],
        sg_event["entity_id"],
        project_code_field,
        custom_attribs_map=custom_attribs_map,
        extra_fields=extra_fields,
    )
    log.debug(f"ShotGrid Entity as AYON dict: {sg_ay_dict}")
    if not sg_ay_dict:
        log.warning(
            "Entity {sg_event['entity_type']} <{sg_event['entity_id']}> "
            "no longer exists in ShotGrid, aborting..."
        )
        return

    if sg_ay_dict["data"].get(CUST_FIELD_CODE_ID):
        # Revived entity, check if it's still in the Server
        ay_entity = ayon_entity_hub.get_or_query_entity_by_id(
            sg_ay_dict["data"].get(CUST_FIELD_CODE_ID),
            [sg_ay_dict["type"]]
        )

        if ay_entity:
            log.debug("ShotGrid Entity exists in AYON.")
            # Ensure AYON Entity has the correct ShotGrid ID
            ayon_entity_sg_id = str(
                ay_entity.attribs.get_attribute(SHOTGRID_ID_ATTRIB).value)
            # Ensure AYON Entity has the correct Shotgrid ID
            ay_shotgrid_id = str(
              sg_ay_dict["attribs"].get(SHOTGRID_ID_ATTRIB, ""))
            if ayon_entity_sg_id != ay_shotgrid_id:
                ay_entity.attribs.set(
                    SHOTGRID_ID_ATTRIB,
                    ay_shotgrid_id
                )
                ay_entity.attribs.set(
                    SHOTGRID_TYPE_ATTRIB,
                    sg_ay_dict["type"]
                )

            update_ay_entity_custom_attributes(
                ay_entity, sg_ay_dict, custom_attribs_map
            )

            return ay_entity

    shotgrid_type = sg_ay_dict["attribs"][SHOTGRID_TYPE_ATTRIB]
    sg_parent = sg_ay_dict["data"].get(sg_parent_field)

    if (
        shotgrid_type == "Asset"
        and sg_ay_dict["data"].get("sg_asset_type")
    ):
        log.debug("ShotGrid Parent is an Asset category.")
        ay_parent_entity = get_asset_category(
            ayon_entity_hub,
            ayon_entity_hub.project_entity,
            sg_ay_dict,
            addon_settings
        )

    elif(shotgrid_type == "Sequence"):
        log.info("ShotGrid Parent is an Sequence category.")
        ay_parent_entity = get_sequence_category(
            ayon_entity_hub,
            ayon_entity_hub.project_entity,
            sg_ay_dict,
            addon_settings
        )

    elif(shotgrid_type == "Shot") and not sg_parent:
        log.info("ShotGrid Parent is an Shot category.")
        ay_parent_entity = get_shot_category(
            ayon_entity_hub,
            ayon_entity_hub.project_entity,
            sg_ay_dict,
            addon_settings
        )

    # INFO: Parent entity might not be added in SG so this needs to be handled
    #       with optional way.
    elif sg_parent is None:
        # Parent is the project
        log.debug(f"ShotGrid Parent is the Project: {sg_project}")
        ay_parent_entity = ayon_entity_hub.project_entity

    else:
        # Find parent entity ID
        sg_parent_entity_dict = get_sg_entity_as_ay_dict(
            sg_session,
            sg_parent["type"],
            sg_parent["id"],
            project_code_field,
        )

        log.debug(f"ShotGrid Parent entity: {sg_parent_entity_dict}")
        ay_parent_entity = ayon_entity_hub.get_or_query_entity_by_id(
            sg_parent_entity_dict["data"].get(CUST_FIELD_CODE_ID),
            [
                (
                    "task"
                    if sg_parent_entity_dict["type"] == "task"
                    else "folder"
                )
            ],
        )

    if not ay_parent_entity:
        # This really should be an edge  ase, since any parent event would
        # happen before this... but hey
        raise ValueError(
            "Parent does not exist in AYON, try doing a Project Sync.")

    if sg_ay_dict["type"].lower() == "task":
        ay_entity = ayon_entity_hub.add_new_task(
            sg_ay_dict["task_type"],
            name=sg_ay_dict["name"],
            label=sg_ay_dict["label"],
            entity_id=sg_ay_dict["data"][CUST_FIELD_CODE_ID],
            parent_id=ay_parent_entity.id,
            attribs=sg_ay_dict["attribs"]
        )
    else:
        ay_entity = ayon_entity_hub.add_new_folder(
            sg_ay_dict["folder_type"],
            name=sg_ay_dict["name"],
            label=sg_ay_dict["label"],
            entity_id=sg_ay_dict["data"][CUST_FIELD_CODE_ID],
            parent_id=ay_parent_entity.id,
            attribs=sg_ay_dict["attribs"]
        )

    log.debug(f"Created new AYON entity: {ay_entity}")
    ay_entity.attribs.set(
        SHOTGRID_ID_ATTRIB,
        sg_ay_dict["attribs"].get(SHOTGRID_ID_ATTRIB, "")
    )
    ay_entity.attribs.set(
        SHOTGRID_TYPE_ATTRIB,
        sg_ay_dict["attribs"].get(SHOTGRID_TYPE_ATTRIB, "")
    )

    try:
        ayon_entity_hub.commit_changes()

        sg_session.update(
            sg_ay_dict["attribs"][SHOTGRID_TYPE_ATTRIB],
            sg_ay_dict["attribs"][SHOTGRID_ID_ATTRIB],
            {
                CUST_FIELD_CODE_ID: ay_entity.id
            }
        )
    except Exception:
        log.error("AYON Entity could not be created", exc_info=True)

    return ay_entity


def update_ayon_entity_from_sg_event(
    sg_event: Dict,
    sg_project: Dict,
    sg_session: shotgun_api3.Shotgun,
    ayon_entity_hub: ayon_api.entity_hub.EntityHub,
    sg_enabled_entities: List[str],
    project_code_field: str,
    custom_attribs_map: Optional[Dict[str, str]] = None
):
    """Try to update an entity in AYON.

    Args:
        sg_event (dict): The `meta` key from a ShotGrid Event.
        sg_project (dict): The ShotGrid project.
        sg_session (shotgun_api3.Shotgun): The ShotGrid API session.
        ayon_entity_hub (ayon_api.entity_hub.EntityHub): The AYON EntityHub.
        sg_enabled_entities (list[str]): List of entity strings enabled.
        project_code_field (str): The ShotGrid project code field.
        custom_attribs_map (dict): A dictionary that maps ShotGrid
            attributes to AYON attributes.

    Returns:
        ay_entity (ayon_api.entity_hub.EntityHub.Entity): The modified entity.

    """
    sg_ay_dict = get_sg_entity_as_ay_dict(
        sg_session,
        sg_event["entity_type"],
        sg_event["entity_id"],
        project_code_field,
        custom_attribs_map=custom_attribs_map
    )

    if not sg_ay_dict:
        log.warning(
            f"Entity {sg_event['entity_type']} <{sg_event['entity_id']}> "
            "no longer exists in ShotGrid, aborting..."
        )
        return

    # if the entity does not have an AYON ID, try to create it
    # and no need to update
    if not sg_ay_dict["data"].get(CUST_FIELD_CODE_ID):
        log.debug(f"Creating AYON Entity: {sg_ay_dict}")
        try:
            create_ay_entity_from_sg_event(
                sg_event,
                sg_project,
                sg_session,
                ayon_entity_hub,
                sg_enabled_entities,
                project_code_field,
                custom_attribs_map
            )
        except Exception:
            log.debug("AYON Entity could not be created", exc_info=True)
        return

    ay_entity = ayon_entity_hub.get_or_query_entity_by_id(
        sg_ay_dict["data"].get(CUST_FIELD_CODE_ID),
        [sg_ay_dict["type"]]
    )

    if not ay_entity:
        raise ValueError("Unable to update a non existing entity.")

    # make sure the entity is not immutable
    if (
        ay_entity.immutable_for_hierarchy
        and sg_event["attribute_name"] in SG_RESTRICTED_ATTR_FIELDS
    ):
        raise ValueError("Entity is immutable, aborting...")

    # Ensure AYON Entity has the correct ShotGrid ID
    ayon_entity_sg_id = str(
        ay_entity.attribs.get_attribute(SHOTGRID_ID_ATTRIB).value)
    sg_entity_sg_id = str(
        sg_ay_dict["attribs"].get(SHOTGRID_ID_ATTRIB, "")
    )
    log.debug(f"Updating AYON Entity: {ay_entity.name}")

    if ayon_entity_sg_id != sg_entity_sg_id:
        raise ValueError("Mismatching ShotGrid IDs, aborting...")

    ay_entity.name = sg_ay_dict["name"]
    ay_entity.label = sg_ay_dict["label"]

    # TODO: Only update the updated fields in the event
    update_ay_entity_custom_attributes(
        ay_entity, sg_ay_dict, custom_attribs_map
    )

    ayon_entity_hub.commit_changes()

    if sg_ay_dict["data"].get(CUST_FIELD_CODE_ID) != ay_entity.id:
        sg_session.update(
            sg_ay_dict["attribs"][SHOTGRID_TYPE_ATTRIB],
            sg_ay_dict["attribs"][SHOTGRID_ID_ATTRIB],
            {
                CUST_FIELD_CODE_ID: ay_entity.id
            }
        )

    return ay_entity


def remove_ayon_entity_from_sg_event(
    sg_event: Dict,
    sg_session: shotgun_api3.Shotgun,
    ayon_entity_hub: ayon_api.entity_hub.EntityHub,
    project_code_field: str,
):
    """Try to remove an entity in AYON.

    Args:
        sg_event (dict): The `meta` key from a ShotGrid Event.
        sg_session (shotgun_api3.Shotgun): The ShotGrid API session.
        ayon_entity_hub (ayon_api.entity_hub.EntityHub): The AYON EntityHub.
        project_code_field (str): The ShotGrid field that contains the AYON ID.
    """
    # for now we are ignoring Task type entities
    # TODO: Handle Task entities
    if sg_event["entity_type"] == "Task":
        log.info("Ignoring Task entity.")
        return

    sg_ay_dict = get_sg_entity_as_ay_dict(
        sg_session,
        sg_event["entity_type"],
        sg_event["entity_id"],
        project_code_field,
        retired_only=True
    )

    if not sg_ay_dict:
        sg_ay_dict = get_sg_entity_as_ay_dict(
            sg_session,
            sg_event["entity_type"],
            sg_event["entity_id"],
            project_code_field,
            retired_only=False,
        )
        if sg_ay_dict:
            log.info(
                f"No need to remove entity {sg_event['entity_type']} "
                f"<{sg_event['entity_id']}>, it's not retired anymore."
            )
            return
        else:
            log.warning(
                f"Entity {sg_event['entity_type']} <{sg_event['entity_id']}> "
                "no longer exists in ShotGrid."
            )

    if not sg_ay_dict["data"].get(CUST_FIELD_CODE_ID):
        log.warning(
            "Entity does not have an AYON ID, aborting..."
        )
        return

    ay_entity = ayon_entity_hub.get_or_query_entity_by_id(
        sg_ay_dict["data"].get(CUST_FIELD_CODE_ID),
        ["task" if sg_ay_dict.get("type").lower() == "task" else "folder"]
    )

    if not ay_entity:
        raise ValueError("Unable to update a non existing entity.")

    if sg_ay_dict["data"].get(CUST_FIELD_CODE_ID) != ay_entity.id:
        raise ValueError("Mismatching ShotGrid IDs, aborting...")

    if not ay_entity.immutable_for_hierarchy:
        log.info(f"Deleting AYON entity: {ay_entity}")
        ayon_entity_hub.delete_entity(ay_entity)
    else:
        log.info("Entity is immutable.")
        ay_entity.attribs.set(SHOTGRID_ID_ATTRIB, SHOTGRID_REMOVED_VALUE)

    ayon_entity_hub.commit_changes()<|MERGE_RESOLUTION|>--- conflicted
+++ resolved
@@ -69,12 +69,8 @@
         sg_enabled_entities (list[str]): List of entity strings enabled.
         project_code_field (str): The Shotgrid project code field.
         custom_attribs_map (Optional[dict]): A dictionary that maps ShotGrid
-<<<<<<< HEAD
             attributes to Ayon attributes.
         addon_settings (Optional[dict]): A dictionary of Settings
-=======
-            attributes to AyonAYON attributes.
->>>>>>> e6e1d4c2
 
     Returns:
         ay_entity (ayon_api.entity_hub.EntityHub.Entity): The newly
