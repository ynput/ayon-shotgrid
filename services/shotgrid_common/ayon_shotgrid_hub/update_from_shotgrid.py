--- conflicted
+++ resolved
@@ -40,7 +40,6 @@
     get_reparenting_from_settings,
     update_ay_entity_custom_attributes,
     handle_comment,
-    handle_reply,
 )
 from constants import (
     CUST_FIELD_CODE_ID,  # ShotGrid Field for the AYON ID.
@@ -105,23 +104,6 @@
     )
 
     log.debug(f"ShotGrid Entity as AYON dict: {sg_ay_dict}")
-<<<<<<< HEAD
-=======
-
-    if sg_ay_dict["type"].lower() == "comment":
-        # SG note as AYON comment creation is
-        # handled by update_ayon_entity_from_sg_event
-        if sg_ay_dict["attribs"]["shotgridType"] == "Note":
-            return
-        if sg_ay_dict["attribs"]["shotgridType"] == "Reply":
-            handle_reply(
-                sg_ay_dict,
-                sg_session,
-                ayon_entity_hub,
-            )
-            return
-
->>>>>>> 650e9974
     if not sg_ay_dict:
         log.warning(
             f"Entity {sg_event['entity_type']} <{sg_event['entity_id']}> "
@@ -509,18 +491,7 @@
         return
 
     if sg_ay_dict["type"].lower() == "comment":
-        if sg_ay_dict["attribs"]["shotgridType"] == "Note":
-            handle_comment(
-                sg_ay_dict,
-                sg_session,
-                ayon_entity_hub,
-            )
-        else:
-            handle_reply(
-                sg_ay_dict,
-                sg_session,
-                ayon_entity_hub,
-            )
+        handle_comment(sg_ay_dict, sg_session, ayon_entity_hub)
         return
 
     # if the entity does not have an AYON ID, try to create it
