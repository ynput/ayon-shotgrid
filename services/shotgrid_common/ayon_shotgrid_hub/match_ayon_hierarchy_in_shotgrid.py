import collections
import shotgun_api3
from typing import Dict, List, Union, Any

import ayon_api
from ayon_api.entity_hub import (
    TaskEntity,
    FolderEntity,
)

from constants import (
    CUST_FIELD_CODE_ID,
    CUST_FIELD_CODE_SYNC,
    SHOTGRID_ID_ATTRIB,
    SHOTGRID_TYPE_ATTRIB,
)

from utils import (
    get_sg_entities,
    get_sg_entity_as_ay_dict,
    get_sg_custom_attributes_data,
    create_new_sg_entity,
    upload_ay_reviewable_to_sg
)

from utils import get_logger


log = get_logger(__file__)


def match_ayon_hierarchy_in_shotgrid(
    entity_hub: ayon_api.entity_hub.EntityHub,
    sg_project: Dict,
    sg_session: shotgun_api3.Shotgun,
    sg_enabled_entities: List[str],
    project_code_field: str,
    custom_attribs_map: Dict[str, str],
    addon_settings: Dict[str, Any],
):
    """Replicate an AYON project into Shotgrid.

    This function creates a "deck" which we keep increasing while traversing
    the AYON project and finding new children, this is more efficient than
    creating a dictionary with the whole AYON project structure since we
    `popleft` the elements when processing them.

    Args:
        entity_hub (ayon_api.entity_hub.EntityHub): The AYON EntityHub.
        sg_project (dict): The Shotgrid project.
        sg_session (shotgun_api3.Shotgun): The Shotgrid session.
        project_code_field (str): The Shotgrid project code field.
        sg_enabled_entities (list): List of Shotgrid entities to be enabled.
        custom_attribs_map (dict): Dictionary of extra attributes to
            store in the SG entity.
        addon_settings (dict): The addon settings.
    """
    log.info("Getting AYON entities.")
    entity_hub.fetch_hierarchy_entities()

    log.info("Getting Shotgrid entities.")
    sg_ay_dicts, sg_ay_dicts_parents = get_sg_entities(
        sg_session,
        sg_project,
        sg_enabled_entities,
        project_code_field,
        custom_attribs_map,
        addon_settings=addon_settings,
    )
    default_task_type = addon_settings[
        "compatibility_settings"]["default_task_type"]

    ay_entity_deck = collections.deque()

    # Append the AYON project's direct children into processing queue
    for ay_entity_child in entity_hub._entities_by_parent_id[
            entity_hub.project_name]:
        ay_entity_deck.append((
            get_sg_entity_as_ay_dict(
                sg_session,
                "Project",
                sg_project["id"],
                project_code_field,
                default_task_type,
                custom_attribs_map=custom_attribs_map
            ),
            ay_entity_child
        ))
    versions = ayon_api.get_versions(entity_hub.project_name)
    for version in versions:
        product_entity = entity_hub.get_product_by_id(version["productId"])
        ay_entity_deck.append(
            (product_entity.parent,
             entity_hub.get_version_by_id(version["id"]))
        )

    ay_project_sync_status = "Synced"
    processed_ids = set()
    while ay_entity_deck:
        (sg_ay_parent_entity, ay_entity) = ay_entity_deck.popleft()
        log.debug(f"Processing entity: '{ay_entity}'")

        sg_ay_dict = None

        # Skip entities that are not tasks or folders
        if ay_entity.entity_type not in ["task", "folder", "version"]:
            log.warning(
                f"Entity '{ay_entity.name}' is not a task, folder or version, "
                f"skipping..."
            )
            # even the folder is not synced, we need to process its children
            _add_items_to_queue(
                entity_hub, ay_entity_deck, ay_entity, sg_ay_parent_entity
            )
            continue

        # only sync folders with type in sg_enabled_entities and tasks
        if (
            ay_entity.entity_type == "folder"
            and ay_entity.folder_type not in sg_enabled_entities
        ):
            log.warning(
                f"Entity '{ay_entity.name}' is not enabled in "
                "Shotgrid, skipping..."
            )
            # even the folder is not synced, we need to process its children
            _add_items_to_queue(
                entity_hub, ay_entity_deck, ay_entity, sg_ay_parent_entity
            )
            continue

        sg_entity_id = ay_entity.attribs.get(SHOTGRID_ID_ATTRIB, None)
        sg_entity_type = ay_entity.attribs.get(SHOTGRID_TYPE_ATTRIB, "")

        if sg_entity_id and sg_entity_id == "removed":
            # if SG entity is removed then it is marked as "removed"
            log.info(
                f"Entity '{ay_entity.name}' was removed from "
                "ShotGrid, skipping..."
            )
            continue
        elif sg_entity_id:
            sg_entity_id = int(sg_entity_id)

        if sg_entity_type == "AssetCategory":
            log.warning(
                f"Entity '{ay_entity.name}' is an AssetCategory, skipping..."
            )
            # even the folder is not synced, we need to process its children
            _add_items_to_queue(
                entity_hub, ay_entity_deck, ay_entity, sg_ay_parent_entity
            )
            continue

        # make sure we don't process the same entity twice
        if sg_entity_id in processed_ids:
            msg = (
                f"Entity {sg_entity_id} already processed, skipping..."
                f"Sg Ay Dict: {sg_ay_dict} - "
                f"SG Ay Parent Entity: {sg_ay_parent_entity}"
            )
            log.warning(msg)
            continue

        # entity was already synced before and we need to update it
        if sg_entity_id and sg_entity_id in sg_ay_dicts:
            sg_ay_dict = sg_ay_dicts[sg_entity_id]
            log.info(
                f"Entity already exists in Shotgrid {sg_ay_dict['name']}")

            if sg_ay_dict["data"][CUST_FIELD_CODE_ID] != ay_entity.id:
                # QUESTION: Can this situation even occur?
                log.warning(
                    "Shotgrid record for AYON id does not match..."
                    f"SG: {sg_ay_dict['data'][CUST_FIELD_CODE_ID]} - "
                    f"AYON: {ay_entity.id}"
                )
                try:
                    log.info("Updating SG entity with AYON id...")
                    sg_session.update(
                        sg_ay_dict["attribs"][SHOTGRID_TYPE_ATTRIB],
                        sg_ay_dict["attribs"][SHOTGRID_ID_ATTRIB],
                        {
                            CUST_FIELD_CODE_ID: ay_entity.id,
                            CUST_FIELD_CODE_SYNC: "Synced",
                        },
                    )
                except Exception:
                    log.error(
                        f"Unable to update SG entity {sg_ay_dict['name']}",
                        exc_info=True
                    )
                    ay_project_sync_status = "Failed"

            # Update SG entity custom attributes with AYON data
            data_to_update = get_sg_custom_attributes_data(
                sg_session,
                ay_entity.attribs.to_dict(),
                sg_entity_type,
                custom_attribs_map
            )
            if data_to_update:
                log.info("Syncing custom attributes on entity.")
                sg_session.update(
                    sg_entity_type,
                    sg_entity_id,
                    data_to_update
                )

        # entity was not synced before and need to be created
        if not sg_entity_id or not sg_ay_dict:
            sg_parent_entity = sg_session.find_one(
                sg_ay_parent_entity["attribs"][SHOTGRID_TYPE_ATTRIB],
                filters=[[
                    "id",
                    "is",
                    int(sg_ay_parent_entity["attribs"][SHOTGRID_ID_ATTRIB])
                ]]
            )
            sg_ay_dict = create_new_sg_entity(
                ay_entity,
                sg_session,
                sg_project,
                sg_parent_entity,
                sg_enabled_entities,
                project_code_field,
                custom_attribs_map,
                addon_settings,
                entity_hub.project_name
            )

            if not sg_ay_dict:
                log.warning(f"AYON entity {ay_entity} not found in SG, "
                            "couldn't be created.")
                continue

            sg_entity_id = sg_ay_dict["attribs"][SHOTGRID_ID_ATTRIB]
            sg_ay_dicts[sg_entity_id] = sg_ay_dict
            sg_ay_dicts_parents[sg_parent_entity["id"]].add(sg_entity_id)

            # add new Shotgrid ID and type to existing AYON entity
            ay_entity.attribs.set(
                SHOTGRID_ID_ATTRIB,
                sg_entity_id
            )
            ay_entity.attribs.set(
                SHOTGRID_TYPE_ATTRIB,
                sg_ay_dict["attribs"][SHOTGRID_TYPE_ATTRIB]
            )

            if ay_entity.entity_type == "version":
                upload_ay_reviewable_to_sg(
                    sg_session,
                    entity_hub,
                    ay_entity.id,
                )

<<<<<<< HEAD

=======
>>>>>>> 56a2f0f2
        if not sg_ay_dict:
            log.warning(f"AYON entity {ay_entity} not found in SG, ignoring it")
            continue

        # add processed entity to the set for duplicity tracking
        processed_ids.add(sg_entity_id)

        _add_items_to_queue(entity_hub, ay_entity_deck, ay_entity, sg_ay_dict)

    try:
        # committing changes on project children
        entity_hub.commit_changes()
    except Exception:
        log.error("Unable to commit all entities to AYON!", exc_info=True)

    # Sync project attributes from AYON to ShotGrid
    data_to_update = {
        CUST_FIELD_CODE_ID: entity_hub.project_name,
        CUST_FIELD_CODE_SYNC: ay_project_sync_status
    }
    data_to_update |= get_sg_custom_attributes_data(
        sg_session,
        entity_hub.project_entity.attribs.to_dict(),
        "Project",
        custom_attribs_map,
    )
    sg_session.update(
        "Project",
        sg_project["id"],
        data_to_update
    )

    entity_hub.project_entity.attribs.set(
        SHOTGRID_ID_ATTRIB,
        sg_project["id"]
    )

    entity_hub.project_entity.attribs.set(
        SHOTGRID_TYPE_ATTRIB,
        "Project"
    )

    # committing changes on project entity
    entity_hub.commit_changes()


def _add_items_to_queue(
    entity_hub: ayon_api.entity_hub.EntityHub,
    ay_entity_deck: collections.deque,
    ay_entity: Union[TaskEntity, FolderEntity],
    sg_ay_dict: Dict
):
    """Helper method to add children of an entity to the processing queue.

    Args:
        entity_hub (ayon_api.entity_hub.EntityHub): The AYON EntityHub.
        ay_entity_deck (collections.deque): The AYON entity deck.
        ay_entity (Union[TaskEntity, FolderEntity]): The AYON entity.
        sg_ay_dict (Dict): The Shotgrid AYON entity dictionary.
    """
    for ay_entity_child in entity_hub._entities_by_parent_id.get(
                ay_entity.id, []
            ):
        ay_entity_deck.append((sg_ay_dict, ay_entity_child))<|MERGE_RESOLUTION|>--- conflicted
+++ resolved
@@ -255,10 +255,7 @@
                     ay_entity.id,
                 )
 
-<<<<<<< HEAD
-
-=======
->>>>>>> 56a2f0f2
+
         if not sg_ay_dict:
             log.warning(f"AYON entity {ay_entity} not found in SG, ignoring it")
             continue
