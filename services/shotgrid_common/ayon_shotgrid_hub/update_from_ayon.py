"""Module that handles creation, update or removal of SG entities based on AYON events.
"""
import shotgun_api3
import ayon_api
from typing import Dict, List, Union

from ayon_api.entity_hub import (
    ProjectEntity,
    TaskEntity,
    FolderEntity,
)

from utils import (
    get_sg_entity_parent_field,
    get_sg_statuses,
    get_sg_tags,
    get_sg_custom_attributes_data
)
from constants import (
    CUST_FIELD_CODE_ID,  # Shotgrid Field for the AYON ID.
    SHOTGRID_ID_ATTRIB,  # AYON Entity Attribute.
    SHOTGRID_TYPE_ATTRIB,  # AYON Entity Attribute.
)

from utils import get_logger


log = get_logger(__file__)


def create_sg_entity_from_ayon_event(
    ayon_event: Dict,
    sg_session: shotgun_api3.Shotgun,
    ayon_entity_hub: ayon_api.entity_hub.EntityHub,
    sg_project: Dict,
    sg_enabled_entities: List[str],
    custom_attribs_map: Dict[str, str],
):
    """Create a Shotgrid entity from an AYON event.

    Args:
        sg_event (dict): AYON event.
        sg_session (shotgun_api3.Shotgun): The Shotgrid API session.
        ayon_entity_hub (ayon_api.entity_hub.EntityHub): The AYON EntityHub.
        sg_project (dict): The Shotgrid project.
        sg_enabled_entities (list): List of Shotgrid entities to be enabled.
        custom_attribs_map (dict): Dictionary that maps a list of attribute names from
            AYON to Shotgrid.

    Returns:
        ay_entity (ayon_api.entity_hub.EntityHub.Entity): The newly
            created entity.
    """
    ay_id = ayon_event["summary"]["entityId"]
    ay_entity = ayon_entity_hub.get_or_query_entity_by_id(
        ay_id, ["folder", "task"])

    if not ay_entity:
        raise ValueError(
            "Event has a non existent entity? "
            f"{ayon_event['summary']['entityId']}"
        )

    sg_id = ay_entity.attribs.get("shotgridId")
    sg_type = ay_entity.attribs.get("shotgridType")

    if not sg_type:
        if ay_entity.entity_type == "task":
            sg_type = "Task"
        else:
            sg_type = ay_entity.folder_type

    sg_entity = None

    if sg_id and sg_type:
        sg_entity = sg_session.find_one(sg_type, [["id", "is", int(sg_id)]])

    if sg_entity:
        log.warning(f"Entity {sg_entity} already exists in Shotgrid!")
        return

    try:
        sg_entity = _create_sg_entity(
            sg_session,
            ay_entity,
            sg_project,
            sg_type,
            sg_enabled_entities,
            custom_attribs_map,
        )

        if (
            not isinstance(ay_entity, TaskEntity)
            and ay_entity.folder_type == "AssetCategory"
        ):
            # AssetCategory is special, we don't want to create it in Shotgrid
            # but we need to assign Shotgrid ID and Type to it
            sg_entity = {
                "id": ay_entity.name.lower(),
                "type": "AssetCategory"
            }

        if not sg_entity:
            if hasattr(ay_entity, "folder_type"):
                log.warning(
                    f"Unable to create `{ay_entity.folder_type}` <{ay_id}> "
                    "in Shotgrid!"
                )
            else:
                log.warning(
                    f"Unable to create `{ay_entity.entity_type}` <{ay_id}> "
                    "in Shotgrid!"
                )
            return

        log.info(f"Created Shotgrid entity: {sg_entity}")

        ay_entity.attribs.set(
            SHOTGRID_ID_ATTRIB,
            sg_entity["id"]
        )
        ay_entity.attribs.set(
            SHOTGRID_TYPE_ATTRIB,
            sg_entity["type"]
        )
        ayon_entity_hub.commit_changes()
    except Exception:
        log.error(
            f"Unable to create {sg_type} <{ay_id}> in Shotgrid!",
            exc_info=True
        )


def update_sg_entity_from_ayon_event(
    ayon_event: Dict,
    sg_session: shotgun_api3.Shotgun,
    ayon_entity_hub: ayon_api.entity_hub.EntityHub,
    custom_attribs_map: Dict[str, str],
):
    """Try to update a Shotgrid entity from an AYON event.

    Args:
        sg_event (dict): The `meta` key from a Shotgrid Event.
        sg_session (shotgun_api3.Shotgun): The Shotgrid API session.
        ayon_entity_hub (ayon_api.entity_hub.EntityHub): The AYON EntityHub.
        custom_attribs_map (dict): A mapping of custom attributes to update.

    Returns:
        sg_entity (dict): The modified Shotgrid entity.

    """
    ay_id = ayon_event["summary"]["entityId"]
    ay_entity = ayon_entity_hub.get_or_query_entity_by_id(
        ay_id, ["folder", "task"])

    if not ay_entity:
        raise ValueError(
            "Event has a non existent entity? "
            f"{ayon_event['summary']['entityId']}"
        )

    sg_id = ay_entity.attribs.get("shotgridId")
    sg_entity_type = ay_entity.attribs.get("shotgridType")

    try:
        sg_field_name = "code"
        if ay_entity["entity_type"] == "task":
            sg_field_name = "content"

        data_to_update = {
            sg_field_name: ay_entity["name"],
            CUST_FIELD_CODE_ID: ay_entity["id"]
        }
        # Add any possible new values to update
        new_attribs = ayon_event["payload"].get("newValue")

        if isinstance(new_attribs, dict):
            # If payload newValue is a dict it means it's an attribute update
            # but this only apply to case were attribs key is in the
            # newValue dict
            if "attribs" in new_attribs:
                new_attribs = new_attribs["attribs"]

        # Otherwise it's a tag/status update
        elif ayon_event["topic"].endswith("status_changed"):
            sg_statuses = get_sg_statuses(sg_session, sg_entity_type)
            for sg_status_code, sg_status_name in sg_statuses.items():
                if new_attribs.lower() == sg_status_name.lower():
                    new_attribs = {"status": sg_status_code}
                    break
            else:
                log.error(
                    f"Unable to update '{sg_entity_type}' with status "
                    f"'{new_attribs}' in Shotgrid as it's not compatible! "
                    f"It should be one of: {sg_statuses}"
                )
                return
        elif ayon_event["topic"].endswith("tags_changed"):
            tags_event_list = new_attribs
            new_attribs = {"tags": []}
            sg_tags = get_sg_tags(sg_session)
            for tag_name in tags_event_list:
                if tag_name.lower() in sg_tags:
                    tag_id = sg_tags[tag_name]
                else:
                    log.info(
                        f"Tag '{tag_name}' not found in ShotGrid, "
                        "creating a new one."
                    )
                    new_tag = sg_session.create("Tag", {'name': tag_name})
                    tag_id = new_tag["id"]

                new_attribs["tags"].append(
                    {"name": tag_name, "id": tag_id, "type": "Tag"}
                )

        else:
            log.warning(
                "Unknown event type, skipping update of custom attribs.")
            new_attribs = None

        if new_attribs:
            data_to_update.update(get_sg_custom_attributes_data(
                sg_session,
                new_attribs,
                sg_entity_type,
                custom_attribs_map
            ))


        sg_entity = sg_session.update(
            sg_entity_type,
            int(sg_id),
            data_to_update
        )
        log.info(f"Updated ShotGrid entity: {sg_entity}")
        return sg_entity
    except Exception:
        log.error(
            f"Unable to update {sg_entity_type} <{sg_id}> in ShotGrid!",
            exc_info=True
        )


def remove_sg_entity_from_ayon_event(
    ayon_event: Dict,
    sg_session: shotgun_api3.Shotgun
):
    """Try to remove a Shotgrid entity from an AYON event.

    Args:
        ayon_event (dict): The `meta` key from a Shotgrid Event.
        sg_session (shotgun_api3.Shotgun): The Shotgrid API session.
    """
    ay_id = ayon_event["payload"]["entityData"]["id"]
    log.debug(f"Removing Shotgrid entity: {ayon_event['payload']}")

    sg_id = ayon_event["payload"]["entityData"]["attrib"].get("shotgridId")

    if not sg_id:
        ay_entity_path = ayon_event["payload"]["entityData"]["path"]
        log.warning(
            f"Entity '{ay_entity_path}' does not have a "
            "ShotGrid ID to remove."
        )
        return

    sg_type = ayon_event["payload"]["entityData"]["attrib"]["shotgridType"]

    if not sg_type:
        sg_type = ayon_event["payload"]["folderType"]

    if sg_id and sg_type:
        sg_entity = sg_session.find_one(
            sg_type,
            filters=[["id", "is", int(sg_id)]]
        )
    else:
        sg_entity = sg_session.find_one(
            sg_type,
            filters=[[CUST_FIELD_CODE_ID, "is", ay_id]]
        )

    if not sg_entity:
        log.warning(
            f"Unable to find AYON entity with id '{ay_id}' in Shotgrid.")
        return

    sg_id = sg_entity["id"]

    try:
        sg_session.delete(sg_type, int(sg_id))
        log.info(f"Retired Shotgrid entity: {sg_type} <{sg_id}>")
    except Exception:
        log.error(
            f"Unable to delete {sg_type} <{sg_id}> in Shotgrid!",
            exc_info=True
        )


def _create_sg_entity(
    sg_session: shotgun_api3.Shotgun,
    ay_entity: Union[TaskEntity, FolderEntity],
    sg_project: Dict,
    sg_type: str,
    sg_enabled_entities: List[str],
    custom_attribs_map: Dict[str, str],
):
    """ Create a new Shotgrid entity.

    Args:
        sg_session (shotgun_api3.Shotgun): The Shotgrid API session.
        ay_entity (dict): The AYON entity.
        sg_project (dict): The Shotgrid Project.
        sg_type (str): The Shotgrid type of the new entity.
        sg_enabled_entities (list): List of Shotgrid entities to be enabled.
        custom_attribs_map (dict): Dictionary of extra attributes to store in the SG entity.
    """
    sg_field_name = "code"
    sg_step = None

    special_folder_types = ["AssetCategory"]
    # parent special folder like AssetCategory should not be created in
    # Shotgrid it is only used for grouping Asset types
    is_parent_project_entity = isinstance(ay_entity.parent, ProjectEntity)
    if (
        is_parent_project_entity
        and ay_entity.folder_type in special_folder_types
    ):
        return
    elif (not is_parent_project_entity and
          ay_entity.parent.folder_type in special_folder_types):
        sg_parent_id = None
        sg_parent_type = ay_entity.parent.folder_type
    else:
        sg_parent_id = ay_entity.parent.attribs.get(SHOTGRID_ID_ATTRIB)
        sg_parent_type = ay_entity.parent.attribs.get(SHOTGRID_TYPE_ATTRIB)

        if not sg_parent_id or not sg_parent_type:
            raise ValueError(
                    "Parent does not exist in Shotgrid!"
                    f"{sg_parent_type} <{sg_parent_id}>"
                )

    if ay_entity.entity_type == "task" and sg_parent_type != "AssetCategory":
        sg_field_name = "content"

        step_query_filters = [["code", "is", ay_entity.task_type]]

        if sg_parent_type in ["Asset", "Shot"]:
            step_query_filters.append(
                ["entity_type", "is", sg_parent_type]
            )

        sg_step = sg_session.find_one(
            "Step",
            filters=step_query_filters,
        )

        if not sg_step:
            raise ValueError(
                f"Unable to create Task {ay_entity.task_type} {ay_entity}\n"
                f"-> Shotgrid is missing Pipeline Step {ay_entity.task_type}"
            )

    parent_field = get_sg_entity_parent_field(
        sg_session,
        sg_project,
        sg_type,
        sg_enabled_entities
    )

    if parent_field.lower() == "project":
        data = {
            "project": sg_project,
            sg_field_name: ay_entity.name,
            CUST_FIELD_CODE_ID: ay_entity.id,
        }

    elif (
            ay_entity.entity_type == "task"
            and sg_parent_type == "AssetCategory"
            or ay_entity.entity_type != "task"
            and ay_entity.folder_type == "AssetCategory"
    ):
        # AssetCategory should not be created in Shotgrid
        # task should not be child of AssetCategory
        return
    elif ay_entity.entity_type == "task":
        data = {
            "project": sg_project,
            "entity": {"type": sg_parent_type, "id": int(sg_parent_id)},
            sg_field_name: ay_entity.label,
            CUST_FIELD_CODE_ID: ay_entity.id,
            "step": sg_step
        }
    elif ay_entity.folder_type == "Asset":
        parent_entity = ay_entity.parent
        asset_type = None
        if parent_entity.folder_type == "AssetCategory":
            parent_entity_name = parent_entity.name
            asset_type = parent_entity_name.capitalize()

        data = {
            "project": sg_project,
            "sg_asset_type": asset_type,
            sg_field_name: ay_entity.name,
            CUST_FIELD_CODE_ID: ay_entity.id,
        }
    elif ay_entity.entity_type == "folder":
        data = {
            "project": sg_project,
            sg_field_name: ay_entity.name,
            CUST_FIELD_CODE_ID: ay_entity.id,
        }
        try:
            data[parent_field] = {
                "type": sg_parent_type,
                "id": int(sg_parent_id)
            }
        except TypeError:
            log.warning(f"Cannot convert '{sg_parent_id} to parent "
                        "it correctly.")

<<<<<<< HEAD
    if not data:
        return
    
    # Fill up data with any extra attributes from Ayon we want to sync to SG
=======
    # Fill up data with any extra attributes from AYON we want to sync to SG
>>>>>>> 18f1970a
    data.update(get_sg_custom_attributes_data(
        sg_session,
        ay_entity.attribs.to_dict(),
        sg_type,
        custom_attribs_map
    ))

    try:
        return sg_session.create(sg_type, data)
    except Exception as e:
        log.error(
            f"Unable to create SG entity {sg_type} with data: {data}")
        raise e<|MERGE_RESOLUTION|>--- conflicted
+++ resolved
@@ -422,14 +422,10 @@
             log.warning(f"Cannot convert '{sg_parent_id} to parent "
                         "it correctly.")
 
-<<<<<<< HEAD
     if not data:
         return
-    
-    # Fill up data with any extra attributes from Ayon we want to sync to SG
-=======
+
     # Fill up data with any extra attributes from AYON we want to sync to SG
->>>>>>> 18f1970a
     data.update(get_sg_custom_attributes_data(
         sg_session,
         ay_entity.attribs.to_dict(),
