"""Module that handles creation, update or removal of SG entities based on AYON events.
"""

from utils import (
    get_sg_entity_parent_field
)
from constants import (
    CUST_FIELD_CODE_ID,  # Shotgrid Field for the Ayon ID.
    SHOTGRID_ID_ATTRIB,  # Ayon Entity Attribute.
    SHOTGRID_TYPE_ATTRIB,  # Ayon Entity Attribute.
)

from nxtools import logging, log_traceback


def create_sg_entity_from_ayon_event(
    ayon_event,
    sg_session,
    ayon_entity_hub,
    sg_project,
    sg_enabled_entities,
):
    """Create a Shotgrid entity from an AYON event.

    Args:
        sg_event (dict): AYON event.
        sg_session (shotgun_api3.Shotgun): The Shotgrid API session.
        ayon_entity_hub (ayon_api.entity_hub.EntityHub): The AYON EntityHub.
        sg_project (dict): The Shotgrid project.
        sg_enabled_entities (list): List of Shotgrid entities to be enabled.

    Returns:
        ay_entity (ayon_api.entity_hub.EntityHub.Entity): The newly created entity.
    """
    logging.debug(f"Processing event {ayon_event}")

    ay_id = ayon_event["summary"]["entityId"]
    ay_entity = ayon_entity_hub.get_or_query_entity_by_id(ay_id, ["folder", "task"])

    if not ay_entity:
        raise ValueError(
            f"Event has a non existant entity? {ayon_event['summary']['entityId']}"
        )

    sg_id = ay_entity.attribs.get("shotgridId")
    sg_type = ay_entity.attribs.get("shotgridType")

    if not sg_type:
        if ay_entity.entity_type == "task":
            sg_type = "Task"
        else:
            sg_type = ay_entity.folder_type

    sg_entity = None

    logging.debug(f"Creating {ay_entity} ({sg_type} <{ay_id}>) in Shotgrid.")

    if sg_id and sg_type:
        logging.debug(f"Querying Shotgrid for {sg_type} <{sg_id}>")
        sg_entity = sg_session.find_one(sg_type, [["id", "is", int(sg_id)]])

    if sg_entity:
        logging.warning(f"Entity {sg_entity} already exists in Shotgrid!")
        return

    try:
        sg_entity = _create_sg_entity(
            sg_session,
            ay_entity,
            sg_project,
            sg_type,
            sg_enabled_entities,
        )
        logging.info(f"Created Shotgrid entity: {sg_entity}")

        ay_entity.attribs.set(
            SHOTGRID_ID_ATTRIB,
            sg_entity["id"]
        )
        ay_entity.attribs.set(
            SHOTGRID_TYPE_ATTRIB,
            sg_entity["type"]
        )
        ayon_entity_hub.commit_changes()
    except Exception as e:
        logging.error(f"Unable to create {sg_type} <{ay_id}> in Shotgrid!")
        log_traceback(e)


<<<<<<< HEAD
def update_sg_entity_from_ayon_event(
    ayon_event,
    sg_session,
    ayon_entity_hub,
    custom_attribs_map=None
):
=======
def update_sg_entity_from_ayon_event(ayon_event, sg_session, ayon_entity_hub, custom_attribs_map=None):
>>>>>>> 488cc6c5
    """Try to update a Shotgrid entity from an AYON event.

    Args:
        sg_event (dict): The `meta` key from a Shotgrid Event.
        sg_session (shotgun_api3.Shotgun): The Shotgrid API session.
        ayon_entity_hub (ayon_api.entity_hub.EntityHub): The AYON EntityHub.
        custom_attribs_map (dict): A mapping of custom attributes to update.

    Returns:
        sg_entity (dict): The modified Shotgrid entity.

    """
    logging.debug(f"Processing event {ayon_event}")
    ay_id = ayon_event["summary"]["entityId"]
    ay_entity = ayon_entity_hub.get_or_query_entity_by_id(ay_id, ["folder", "task"])

    if not ay_entity:
        raise ValueError(
            f"Event has a non existant entity? {ayon_event['summary']['entityId']}"
        )
    
    logging.debug(f"Processing entity {ay_entity}")

    logging.debug(f"Processing entity {ay_entity}")

    sg_id = ay_entity.attribs.get("shotgridId")
    sg_type = ay_entity.attribs.get("shotgridType")

    try:
        sg_field_name = "code"
        if ay_entity["entity_type"] == "task":
            sg_field_name = "content"

        dict_to_update = {
            sg_field_name: ay_entity["name"],
            CUST_FIELD_CODE_ID: ay_entity["id"]
        }
        # Add any possible new values to update
        if custom_attribs_map:
            new_attribs = ayon_event["payload"].get("newValue", {})
            for key, value in new_attribs.items():
                if key not in custom_attribs_map or not value:
                    logging.warning(f"Attribute {key} not supported in SG")
                    continue
                sg_key = custom_attribs_map[key]
                dict_to_update[sg_key] = value

        sg_entity = sg_session.update(
            sg_type,
            int(sg_id),
            dict_to_update
        )
        logging.info(f"Updated Shotgrid entity: {sg_entity}")
        return sg_entity
    except Exception as e:
        logging.error(f"Unable to update {sg_type} <{sg_id}> in Shotgrid!")
        log_traceback(e)


def remove_sg_entity_from_ayon_event(ayon_event, sg_session, ayon_entity_hub):
    """Try to remove a Shotgrid entity from an AYON event.

    Args:
        ayon_event (dict): The `meta` key from a Shotgrid Event.
        sg_session (shotgun_api3.Shotgun): The Shotgrid API session.
        ayon_entity_hub (ayon_api.entity_hub.EntityHub): The AYON EntityHub.
    """
    logging.debug(f"Processing event {ayon_event}")
    ay_id = ayon_event["payload"]["entityData"]["id"]
    sg_id = ayon_event["payload"]["entityData"]["attrib"]["shotgridId"]
    sg_type = ayon_event["payload"]["entityData"]["attrib"]["shotgridType"]

    if not sg_type:
        sg_type = ayon_event["payload"]["folderType"]

    if sg_id and sg_type:
        sg_entity = sg_session.find_one(
            sg_type,
            filters=[["id", "is", int(sg_id)]]
        )
    else:
        sg_entity = sg_session.find_one(
            sg_type,
            filters=[[CUST_FIELD_CODE_ID, "is", ay_id]]
        )

    if not sg_entity:
        logging.warning(f"Unable to find Ayon entity with id '{ay_id}' in Shotgrid.")
        return

    sg_id = sg_entity["id"]

    try:
        sg_session.delete(sg_type, int(sg_id))
        logging.info(f"Retired Shotgrid entity: {sg_type} <{sg_id}>")
    except Exception as e:
        logging.error(f"Unable to delete {sg_type} <{sg_id}> in Shotgrid!")
        log_traceback(e)


def _create_sg_entity(
    sg_session,
    ay_entity,
    sg_project,
    sg_type,
    sg_enabled_entities,
):
    """ Create a new Shotgrid entity.

    Args:
        sg_session (shotgun_api3.Shotgun): The Shotgrid API session.
        ay_entity (dict): The AYON entity.
        sg_project (dict): The Shotgrid Project.
        sg_type (str): The Shotgrid type of the new entity.
        sg_enabled_entities (list): List of Shotgrid entities to be enabled.
    """
    sg_field_name = "code"
    sg_step = None

    sg_parent_id = ay_entity.parent.attribs.get(SHOTGRID_ID_ATTRIB)
    sg_parent_type = ay_entity.parent.attribs.get(SHOTGRID_TYPE_ATTRIB)

    if not (sg_parent_id and sg_parent_type):
        raise ValueError(
                "Parent does not exist in Shotgrid!"
                f"{sg_parent_type} <{sg_parent_id}>"
            )

    if ay_entity.entity_type == "task":
        sg_field_name = "content"

        step_query_filters = [["code", "is", ay_entity.task_type]]

        if sg_parent_type in ["Asset", "Shot"]:
            step_query_filters.append(
                ["entity_type", "is", sg_parent_type]
            )

        sg_step = sg_session.find_one(
            "Step",
            filters=step_query_filters,
        )

        if not sg_step:
            raise ValueError(
                f"Unable to create Task {ay_entity.task_type} {ay_entity}\n"
                f"-> Shotgrid is missing Pipeline Step {ay_entity.task_type}"
            )

    parent_field = get_sg_entity_parent_field(
        sg_session,
        sg_project,
        sg_type,
        sg_enabled_entities
    )

    if parent_field.lower() == "project":
        data = {
            "project": sg_project,
            sg_field_name: ay_entity.name,
            CUST_FIELD_CODE_ID: ay_entity.id,
        }

    else:
        if ay_entity.entity_type == "task":
            data = {
                "project": sg_project,
                "entity": {"type": sg_parent_type, "id": int(sg_parent_id)},
                sg_field_name: ay_entity.label,
                CUST_FIELD_CODE_ID: ay_entity.id,
                "step": sg_step
            }
        else:
            data = {
                "project": sg_project,
                parent_field: {"type": sg_parent_type, "id": int(sg_parent_id)},
                sg_field_name: ay_entity.name,
                CUST_FIELD_CODE_ID: ay_entity.id,
            }

    logging.debug(f"Creating Shotgrid entity {sg_type} with data: {data}")

    try:
        new_sg_entity = sg_session.create(sg_type, data)
        return new_sg_entity
    except Exception as e:
        logging.error(f"Unable to create SG entity {sg_type} with data: {data}")
        log_traceback(e)
        raise e<|MERGE_RESOLUTION|>--- conflicted
+++ resolved
@@ -30,16 +30,19 @@
         sg_enabled_entities (list): List of Shotgrid entities to be enabled.
 
     Returns:
-        ay_entity (ayon_api.entity_hub.EntityHub.Entity): The newly created entity.
+        ay_entity (ayon_api.entity_hub.EntityHub.Entity): The newly
+            created entity.
     """
     logging.debug(f"Processing event {ayon_event}")
 
     ay_id = ayon_event["summary"]["entityId"]
-    ay_entity = ayon_entity_hub.get_or_query_entity_by_id(ay_id, ["folder", "task"])
+    ay_entity = ayon_entity_hub.get_or_query_entity_by_id(
+        ay_id, ["folder", "task"])
 
     if not ay_entity:
         raise ValueError(
-            f"Event has a non existant entity? {ayon_event['summary']['entityId']}"
+            "Event has a non existant entity? "
+            f"{ayon_event['summary']['entityId']}"
         )
 
     sg_id = ay_entity.attribs.get("shotgridId")
@@ -87,16 +90,12 @@
         log_traceback(e)
 
 
-<<<<<<< HEAD
 def update_sg_entity_from_ayon_event(
     ayon_event,
     sg_session,
     ayon_entity_hub,
     custom_attribs_map=None
 ):
-=======
-def update_sg_entity_from_ayon_event(ayon_event, sg_session, ayon_entity_hub, custom_attribs_map=None):
->>>>>>> 488cc6c5
     """Try to update a Shotgrid entity from an AYON event.
 
     Args:
@@ -111,14 +110,14 @@
     """
     logging.debug(f"Processing event {ayon_event}")
     ay_id = ayon_event["summary"]["entityId"]
-    ay_entity = ayon_entity_hub.get_or_query_entity_by_id(ay_id, ["folder", "task"])
+    ay_entity = ayon_entity_hub.get_or_query_entity_by_id(
+        ay_id, ["folder", "task"])
 
     if not ay_entity:
         raise ValueError(
-            f"Event has a non existant entity? {ayon_event['summary']['entityId']}"
-        )
-    
-    logging.debug(f"Processing entity {ay_entity}")
+            "Event has a non existent entity? "
+            f"{ayon_event['summary']['entityId']}"
+        )
 
     logging.debug(f"Processing entity {ay_entity}")
 
@@ -184,7 +183,8 @@
         )
 
     if not sg_entity:
-        logging.warning(f"Unable to find Ayon entity with id '{ay_id}' in Shotgrid.")
+        logging.warning(
+            f"Unable to find Ayon entity with id '{ay_id}' in Shotgrid.")
         return
 
     sg_id = sg_entity["id"]
@@ -272,7 +272,10 @@
         else:
             data = {
                 "project": sg_project,
-                parent_field: {"type": sg_parent_type, "id": int(sg_parent_id)},
+                parent_field: {
+                    "type": sg_parent_type,
+                    "id": int(sg_parent_id)
+                },
                 sg_field_name: ay_entity.name,
                 CUST_FIELD_CODE_ID: ay_entity.id,
             }
@@ -283,6 +286,7 @@
         new_sg_entity = sg_session.create(sg_type, data)
         return new_sg_entity
     except Exception as e:
-        logging.error(f"Unable to create SG entity {sg_type} with data: {data}")
+        logging.error(
+            f"Unable to create SG entity {sg_type} with data: {data}")
         log_traceback(e)
         raise e