--- conflicted
+++ resolved
@@ -99,10 +99,6 @@
         # If we haven't found the ay_entity by its id, check by its name
         # to avoid creating duplicates and erroring out
         if ay_entity is None:
-<<<<<<< HEAD
-            # Use min_length=0 so names like '_edit_shot' don't become 'edit_shot'
-            name = slugify_string(sg_ay_dict["name"], min_length=0)
-=======
             shotgrid_type = sg_ay_dict["attribs"].get(SHOTGRID_TYPE_ATTRIB)
             if shotgrid_type == "AssetCategory":
                 ay_parent_entity = get_asset_category(
@@ -132,7 +128,6 @@
                 )
 
             name = slugify_string(sg_ay_dict["name"])
->>>>>>> 18f1970a
             for child in ay_parent_entity.children:
                 if child.name.lower() == name.lower():
                     ay_entity = child
@@ -140,23 +135,9 @@
 
         # If we couldn't find it we create it.
         if ay_entity is None:
-<<<<<<< HEAD
-            if sg_ay_dict["attribs"].get(SHOTGRID_TYPE_ATTRIB) == "AssetCategory":  # noqa
-                ay_entity = get_asset_category(
-                    entity_hub,
-                    ay_parent_entity,
-                    sg_ay_dict
-                )
-
-            # We only create new entities for Folders/Tasks entities
-            # For Version entities we only try update the status if it already exists
-            if not ay_entity and sg_ay_dict["type"] != "version":
-                ay_entity = _create_new_entity(
-=======
             if not ay_entity:
                 ay_entity = create_new_ayon_entity(
                     sg_session,
->>>>>>> 18f1970a
                     entity_hub,
                     ay_parent_entity,
                     sg_ay_dict
@@ -310,107 +291,6 @@
             attrib_value
         )
 
-<<<<<<< HEAD
-    entity_hub.commit_changes()
-
-    # Update Shotgrid project with Ayon ID and sync status
-    sg_session.update(
-        "Project",
-        sg_project["id"],
-        {
-            CUST_FIELD_CODE_ID: entity_hub.project_entity.id,
-            CUST_FIELD_CODE_SYNC: sg_project_sync_status
-        }
-    )
-
-
-def _create_new_entity(
-    entity_hub: ayon_api.entity_hub.EntityHub,
-    parent_entity: Union[ProjectEntity, FolderEntity],
-    sg_ay_dict: Dict
-):
-    """Helper method to create entities in the EntityHub.
-
-    Task Creation:
-        https://github.com/ynput/ayon-python-api/blob/30d702618b58676c3708f09f131a0974a92e1002/ayon_api/entity_hub.py#L284
-
-    Folder Creation:
-        https://github.com/ynput/ayon-python-api/blob/30d702618b58676c3708f09f131a0974a92e1002/ayon_api/entity_hub.py#L254
-
-
-    Args:
-        entity_hub (ayon_api.EntityHub): The project's entity hub.
-        parent_entity: Ayon parent entity.
-        sg_ay_dict (dict): Ayon ShotGrid entity to create.
-    """
-    if sg_ay_dict["type"].lower() == "task":
-        # only create if parent_entity type is not project
-        if parent_entity.entity_type == "project":
-            log.warning(
-                f"Can't create task '{sg_ay_dict['name']}' under project "
-                "'{parent_entity.name}'. Parent should not be project it self!"
-            )
-            return
-
-        ay_entity = entity_hub.add_new_task(
-            sg_ay_dict["task_type"],
-            name=sg_ay_dict["name"],
-            label=sg_ay_dict["label"],
-            entity_id=sg_ay_dict["data"][CUST_FIELD_CODE_ID],
-            parent_id=parent_entity.id,
-            attribs=sg_ay_dict["attribs"],
-            data=sg_ay_dict["data"],
-        )
-    elif sg_ay_dict["type"].lower() == "folder":
-        ay_entity = entity_hub.add_new_folder(
-            sg_ay_dict["folder_type"],
-            name=sg_ay_dict["name"],
-            label=sg_ay_dict["label"],
-            entity_id=sg_ay_dict["data"][CUST_FIELD_CODE_ID],
-            parent_id=parent_entity.id,
-            attribs=sg_ay_dict["attribs"],
-            data=sg_ay_dict["data"],
-        )
-
-    status = sg_ay_dict.get("status")
-    if status:
-        # Entity hub expects the statuses to be provided with the `name` and
-        # not the `short_name` (which is what we get from SG) so we convert
-        # the short name back to the long name before setting it
-        status_mapping = {
-            status.short_name: status.name for status in entity_hub.project_entity.statuses
-        }
-        new_status_name = status_mapping.get(status)
-        if not new_status_name:
-            log.warning(
-                "Status with short name '%s' doesn't exist in project", status
-            )
-        else:
-            try:
-                # INFO: it was causing error so trying to set status directly
-                ay_entity.status = new_status_name
-            except ValueError as e:
-                # `ValueError: Status ip is not available on project.`
-                # NOTE: this doesn't really raise exception?
-                log.warning(f"Status sync not implemented: {e}")
-
-    assignees = sg_ay_dict.get("assignees")
-    if assignees:
-        try:
-            # INFO: it was causing error so trying to set status directly
-            ay_entity.assignees = assignees
-        except ValueError as e:
-            log.warning(f"Assignees sync not implemented: {e}")
-
-    tags = sg_ay_dict.get("tags")
-    if tags:
-        ay_entity.tags = [tag["name"] for tag in tags]
-
-    log.info(f"Created new entity: {ay_entity.name} ({ay_entity.id})")
-    return ay_entity
-
-=======
->>>>>>> 18f1970a
 
 def _add_tags(project_name, tags):
     """Add tags to AYON project.
