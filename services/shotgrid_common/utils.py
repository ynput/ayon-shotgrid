--- conflicted
+++ resolved
@@ -56,15 +56,10 @@
 
         if not label and not task_type:
             raise ValueError(f"Unable to parse Task {sg_entity}")
-<<<<<<< HEAD
-
-        name = slugify_string(label)
-=======
         if label:
             name = slugify_string(label)
         else:
             name = slugify_string(task_type)
->>>>>>> 6af630b4
 
     elif sg_entity["type"] == "Project":
         name = slugify_string(sg_entity[project_code_field])
@@ -606,12 +601,6 @@
     query_fields = list(SG_COMMON_ENTITY_FIELDS)
     if extra_fields and isinstance(extra_fields, list):
         query_fields.extend(extra_fields)
-<<<<<<< HEAD
-    
-    if project_code_field not in query_fields:
-        query_fields.append(project_code_field)
-        
-=======
     else:
         extra_fields = []
 
@@ -626,7 +615,6 @@
     if project_code_field not in query_fields:
         query_fields.append(project_code_field)
 
->>>>>>> 6af630b4
     sg_entity = sg_session.find_one(
         sg_type,
         filters=[["id", "is", sg_id]],
