import os
import datetime
import json
import hashlib
import logging
import collections
import math
import re
import tempfile
from typing import Dict, Optional, Union, Any, List

import ayon_api

from constants import (
    AYON_SHOTGRID_ATTRIBUTES_MAP,
    CUST_FIELD_CODE_ID,
    CUST_FIELD_CODE_SYNC,
    SG_COMMON_ENTITY_FIELDS,
    SG_PROJECT_ATTRS,
    SHOTGRID_ID_ATTRIB,
    SHOTGRID_TYPE_ATTRIB,
    AYON_SHOTGRID_ENTITY_TYPE_MAP,
    COMMENTS_PARENTING_ORDER
)

from ayon_api.entity_hub import (
    ProjectEntity,
    TaskEntity,
    FolderEntity,
    VersionEntity,
)
from ayon_api.utils import slugify_string
from ayon_api import get_attributes_for_type

import shotgun_api3


_loggers = {}


def get_logger(name: str) -> logging.Logger:
    """Return a logger instance with the given name."""
    if name in _loggers:
        return _loggers[name]

    # get environment variable DEBUG level
    log_level = os.environ.get("LOGLEVEL", "INFO").upper()

    logger = logging.Logger(name)
    _loggers[name] = logger
    # create console handler and set level to debug
    ch = logging.StreamHandler()
    ch.setLevel(log_level)

    formatting_str = (
        "%(asctime)s.%(msecs)03d %(levelname)s: %(message)s"
    )

    if log_level == "DEBUG":
        formatting_str = (
            "%(asctime)s.%(msecs)03d | %(module)s | %(funcName)s | "
            "%(levelname)s: %(message)s"
        )

    # create formatter
    formatter = logging.Formatter(
        fmt=formatting_str,
        datefmt="%Y-%m-%d %H:%M:%S",
    )

    # add formatter to ch
    ch.setFormatter(formatter)

    # add ch to logger
    logger.addHandler(ch)

    return logger


# create logger
log = get_logger(__name__)


def get_event_hash(event_topic: str, event_id: int) -> str:
    """Create a SHA-256 hash from the event topic and event ID.

    Arguments:
        event_topic (str): The event topic.
        event_id (int): The event ID.

    Returns:
        str: The SHA-256 hash.
    """
    data = {
        "event_topic": event_topic,
        "event_id": event_id,
    }
    json_data = json.dumps(data)
    return hashlib.sha256(json_data.encode("utf-8")).hexdigest()


def _sg_to_ay_dict(
    sg_entity: dict,
    project_code_field: str,
    custom_attribs_map: dict,
    default_task_type: str,
) -> dict:
    """Morph a ShotGrid entity dict into an ayon-api Entity Hub compatible one.

    Create a dictionary that follows the AYON Entity Hub schema and handle edge
    cases so it's ready for AYON consumption.

    Folders: https://github.com/ynput/ayon-python-api/blob/30d702618b58676c3708f09f131a0974a92e1002/ayon_api/entity_hub.py#L2397  # noqa
    Tasks: https://github.com/ynput/ayon-python-api/blob/30d702618b58676c3708f09f131a0974a92e1002/ayon_api/entity_hub.py#L2579  # noqa

    Args:
        sg_entity (dict): Shotgun Entity dict representation.
        project_code_field (str): The ShotGrid project code field.
        custom_attribs_map (dict): Dictionary that maps names of attributes in
            AYON to ShotGrid equivalents.
        default_task_type (str): The default task type to use if none is found.
    """
    ay_entity_type = "folder"
    task_type = None
    folder_type = None
    root_level_attributes = {"status", "assignees", "tags"}

    if sg_entity["type"] == "Task":
        ay_entity_type = "task"
        if not sg_entity["step"]:
            log.debug(
                f"Task {sg_entity} has no Pipeline Step assigned. "
                "Task type set from settings."
            )
            task_type = default_task_type
        else:
            task_type = sg_entity["step.Step.code"]

        label = sg_entity["content"]

        if not label and not task_type:
            raise ValueError(f"Unable to parse Task {sg_entity}")

        if label:
            name = slugify_string(label)
        else:
            name = slugify_string(task_type)

    elif sg_entity["type"] == "Project":
        name = slugify_string(sg_entity[project_code_field], min_length=0)
        label = sg_entity[project_code_field]
    elif sg_entity["type"] == "Version":
        ay_entity_type = "version"
        name = slugify_string(sg_entity["code"], min_length=0)
        label = sg_entity["code"]
    elif sg_entity["type"] == "Note":
        ay_entity_type = "comment"
        content = sg_entity["content"] or ""
        name = slugify_string(content, min_length=0)
        label = content
    else:
        name = slugify_string(sg_entity["code"], min_length=0)
        label = sg_entity["code"]
        folder_type = sg_entity["type"]

    sg_ay_dict = {
        "type": ay_entity_type,
        "label": label,
        "name": name,
        "attribs": {
            SHOTGRID_ID_ATTRIB: sg_entity["id"],
            SHOTGRID_TYPE_ATTRIB: sg_entity["type"],
        },
        "data": {
            # We store the ShotGrid ID and the Sync status in the data
            # dictionary so we can easily access them when needed
            # And avoid any conflicts with the AYON attributes we only set
            # sync status to "Failed" if the ID is not set
            CUST_FIELD_CODE_SYNC: (
                sg_entity.get(CUST_FIELD_CODE_SYNC)
                if sg_entity.get(CUST_FIELD_CODE_ID)
                else "Failed"
            ),
            CUST_FIELD_CODE_ID: sg_entity.get(CUST_FIELD_CODE_ID),
        }
    }

    if sg_entity["type"] == "Shot" and sg_entity.get("sg_sequence"):
        sg_ay_dict["data"]["sg_sequence"] = sg_entity["sg_sequence"]

    if custom_attribs_map:
        for ay_attrib, sg_attrib in custom_attribs_map.items():
            sg_value = (sg_entity.get(f"sg_{sg_attrib}")
                        or sg_entity.get(sg_attrib))

            # If no value in SG entity skip
            if sg_value is None:
                continue

            if ay_attrib in root_level_attributes:
                sg_ay_dict[ay_attrib] = sg_value
            else:
                sg_ay_dict["attribs"][ay_attrib] = sg_value

    if task_type:
        sg_ay_dict["task_type"] = task_type
    elif folder_type:
        sg_ay_dict["folder_type"] = folder_type

    return sg_ay_dict


def create_ay_fields_in_sg_entities(
    sg_session: shotgun_api3.Shotgun,
    sg_entities: list,
    custom_attribs_map: dict,
    custom_attribs_types: dict
):
    """Create AYON fields in ShotGrid entities.

    Some fields need to exist in the ShotGrid Entities, mainly the `sg_ayon_id`
    and `sg_ayon_sync_status` for the correct operation of the handlers.

    Args:
        sg_session (shotgun_api3.Shotgun): Instance of a ShotGrid API Session.
        sg_entities (list): List of ShotGrid entities to create the fields in.
        custom_attribs_map (dict): Dictionary that maps names of attributes in
            AYON to ShotGrid equivalents.
        custom_attribs_types (dict): Dictionary that contains a tuple for each
            attribute containing the type of data and the scope of the attribute.
    """
    for sg_entity_type in sg_entities:
        get_or_create_sg_field(
            sg_session,
            sg_entity_type,
            "Ayon ID",
            "text",
            CUST_FIELD_CODE_ID,
        )

        get_or_create_sg_field(
            sg_session,
            sg_entity_type,
            "Ayon Sync Status",
            "list",
            CUST_FIELD_CODE_SYNC,
            field_properties={
                "name": "Ayon Sync Status",
                "description": "The Synchronization status with AYON.",
                "valid_values": ["Synced", "Failed", "Skipped"],
            }
        )

        # Add custom attributes to entity
        create_ay_custom_attribs_in_sg_entity(
            sg_session,
            sg_entity_type,
            custom_attribs_map,
            custom_attribs_types
        )


def create_ay_custom_attribs_in_sg_entity(
    sg_session: shotgun_api3.Shotgun,
    sg_entity_type: str,
    custom_attribs_map: dict,
    custom_attribs_types: dict
):
    """Create AYON custom attributes in ShotGrid entities.

    Args:
        sg_session (shotgun_api3.Shotgun): Instance of a ShotGrid API Session.
        sg_entities (list): List of ShotGrid entities to create the fields in.
        custom_attribs_map (dict): Dictionary that maps names of attributes in
            AYON to ShotGrid equivalents.
        custom_attribs_types (dict): Dictionary that contains a tuple for each
            attribute containing the type of data and the scope of the
            attribute.
    """
    # Add all the custom attributes
    for sg_attrib in custom_attribs_map.values():

        data_scope = custom_attribs_types.get(sg_attrib)
        if not data_scope:
            continue

        data_type, ent_scope = data_scope

        # If SG entity type is not in the scope set on the attribute, skip it
        if sg_entity_type not in ent_scope:
            continue

        field_type = AYON_SHOTGRID_ATTRIBUTES_MAP[data_type]["name"]

        # First we simply validate whether the built-in attribute
        # already exists in the SG entity
        exists = check_sg_attribute_exists(
            sg_session,
            sg_entity_type,
            sg_attrib,
        )
        # If it doesn't exist, we create a custom attribute on the
        # SG entity by prefixing it with "sg_"
        if not exists:
            get_or_create_sg_field(
                sg_session,
                sg_entity_type,
                sg_attrib,
                field_type
            )


def create_ay_fields_in_sg_project(
    sg_session: shotgun_api3.Shotgun,
    custom_attribs_map: dict,
    custom_attribs_types: dict
):
    """Create AYON Project fields in ShotGrid.

    This will create Project Unique attributes into ShotGrid.

    Args:
        sg_session (shotgun_api3.Shotgun): Instance of a ShotGrid API Session.
        custom_attribs_map (dict): Dictionary that maps names of attributes in
            AYON to ShotGrid equivalents.
        custom_attribs_types (dict): Dictionary that contains a tuple for each
            attribute containing the type of data and the scope of the
            attribute.
    """
    ayon_attribs_mapping = {
        attr_name: attr_dict["type"]
        for attr_name, attr_dict in get_attributes_for_type("folder").items()
    }
    for attribute, attribute_values in SG_PROJECT_ATTRS.items():
        sg_field_name = attribute_values["name"]
        sg_field_code = attribute_values["sg_field"]
        sg_field_type = attribute_values.get("type")
        sg_field_properties = {}

        if not sg_field_type:
            sg_field_type = ayon_attribs_mapping.get(attribute)

        if sg_field_type == "checkbox":
            sg_field_properties = {"default_value": False}

        get_or_create_sg_field(
            sg_session,
            "Project",
            sg_field_name,
            sg_field_type,
            field_code=sg_field_code,
            field_properties=sg_field_properties
        )

        # Add custom attributes to project
        create_ay_custom_attribs_in_sg_entity(
            sg_session,
            "Project",
            custom_attribs_map,
            custom_attribs_types
        )


def create_sg_entities_in_ay(
    project_entity: ProjectEntity,
    sg_session: shotgun_api3.Shotgun,
    shotgrid_project: dict,
    sg_enabled_entities: list,
):
    """Ensure AYON has all the SG Steps (to use as task types) and Folder types.

    Args:
        project_entity (ProjectEntity): The ProjectEntity for a given project.
        sg_session (shotgun_api3.Shotgun): Shotgun Session object.
        shotgrid_project (dict): The project owning the Tasks.
        sg_enabled_entities (list): The enabled entities.
    """

    # Types of SG entities to ignore as AYON folders
    ignored_folder_types = {"task", "version"}

    # Find ShotGrid Entities that are to be treated as folders
    sg_folder_entities = [
        {"name": entity_type}
        for entity_type, _ in get_sg_project_enabled_entities(
            sg_session,
            shotgrid_project,
            sg_enabled_entities
        ) if entity_type.lower() not in ignored_folder_types
    ]

    new_folder_types = sg_folder_entities + project_entity.folder_types
    # So we can have a specific folder for AssetCategory
    new_folder_types.extend([
        {"name": "AssetCategory"},
        {"name": "Folder"}
    ])

    # Make sure list items are unique
    new_folder_types = list({
        entity['name']: entity
        for entity in new_folder_types
    }.values())
    project_entity.folder_types = new_folder_types

    # Add ShotGrid Statuses to AYON Project Entity
    ay_statuses = {
        status.short_name.lower(): status.name.lower()
        for status in list(project_entity.statuses)
    }
    ay_status_codes = list(ay_statuses.keys())
    ay_status_names = list(ay_statuses.values())
    for sg_entity_type in sg_enabled_entities:
        if sg_entity_type == "Project":
            # Skipping statuses from SG project as they are irrelevant in AYON
            continue
        for status_code, status_name in get_sg_statuses(sg_session, sg_entity_type).items():
            if status_code.lower() not in ay_status_codes:
                if status_name.lower() in ay_status_names:
                    status_name += " (from SG)"
                project_entity.statuses.create(status_name, short_name=status_code)
                ay_status_codes.append(status_code)

    # Add Project task types by querying ShotGrid Pipeline steps
    sg_steps = [
        {"name": step[0], "shortName": step[1]}
        for step in get_sg_pipeline_steps(
            sg_session,
            shotgrid_project,
            sg_enabled_entities
        )
    ]
    new_task_types = sg_steps + project_entity.task_types
    new_task_types = list({
        task['name']: task
        for task in new_task_types
    }.values())
    project_entity.task_types = new_task_types

    return sg_folder_entities, sg_steps


def get_reparenting_from_settings(entity_hub, sg_ay_dict, addon_settings):
    """ AYON settings can change the hierarchy mapping via settings:
    - root_relocate: move the hierarchy in-place under a different root
    - type grouping: group all entities of a same time under a common location.

    Args:
        entity_hub (ayon_api.EntityHub): The project's entity hub.
        parent_entity: Ayon parent entity.
        sg_ay_dict (dict): The ShotGrid entity ready for Ayon consumption.

    Returns:
        dict. The new parent entity if modified by the settings, None otherwise.
    """
    transfer_type = _get_parenting_transfer_type(addon_settings)

    # No re-parenting settings enabled,
    # no hierarchy changes must be made.
    if transfer_type is None:
        return None

    sg_type = sg_ay_dict["folder_type"]

    # AssetCategory is an AYON specific entity type.
    # Apply same logic as Asset when reparenting from SG.
    if sg_type == "AssetCategory":
        sg_type = "Asset"

    folders_and_types = _get_parents_and_types(
        addon_settings,
        transfer_type,
        sg_type
    )

    # No special rules set for this entity type
    # in the settings, no hierarchy changes must be made.
    if not folders_and_types:
        return None

    return _get_special_category(
        entity_hub,
        sg_ay_dict,
        folders_and_types=folders_and_types
    )


def _get_special_category(
    entity_hub,
    sg_ay_dict,
    folders_and_types=None
):
    """Returns or creates special subfolders (shot|sequence|AssetCategory).

    Args:
        entity_hub (ayon_api.EntityHub): The project's entity hub.
        sg_ay_dict (dict): The ShotGrid entity ready for Ayon consumption.
        folders_and_types (deque(([str], [str])))
    Returns:
        (FolderEntity)
    """
    parent_entity = entity_hub.project_entity
    found_folder = None

    if not folders_and_types:
        return parent_entity

    while folders_and_types:
        found_folder = None
        parent = folders_and_types.popleft()
        folder_name, folder_type = parent

        for entity in parent_entity.get_children():
            if (
                entity.folder_type == folder_type
                and entity.name == folder_name
            ):
                parent_entity = entity
                found_folder = entity
                break

        if not found_folder:
            try:
                found_folder = _create_special_category(
                    entity_hub,
                    parent_entity,
                    sg_ay_dict,
                    folder_name,
                    folder_type
                )
                parent_entity = found_folder
            except Exception:
                log.error(f"Unable to create {folder_type}.", exc_info=True)

    return found_folder


def _create_special_category(
    entity_hub,
    parent_entity,
    sg_ay_dict,
    category_name=None,
    folder_type=None
):
    """Creates special subfolders (shot|sequence|AssetCategory) in AYON

    Args:
        entity_hub (ayon_api.EntityHub): The project's entity hub.
        parent_entity: AYON parent entity.
        sg_ay_dict (dict): The ShotGrid entity ready for Ayon consumption.
        category_name (Optional[str]): force this category name
        folder_type (Optional[str]): force this folder type
    Returns:
        (FolderEntity)
    """
    if not folder_type:
        folder_type = slugify_string(sg_ay_dict["folder_type"])
    if not category_name:
        category_name = folder_type.lower()

    category_entity = {
        "label": category_name,
        "name": category_name,
        "attribs": {
            SHOTGRID_ID_ATTRIB: None,
            SHOTGRID_TYPE_ATTRIB: folder_type,
        },
        "parent_id": parent_entity.id,
        "data": {
            CUST_FIELD_CODE_ID: None,
            CUST_FIELD_CODE_SYNC: None,
        },
        "folder_type": folder_type,
    }

    category_entity = entity_hub.add_new_folder(**category_entity)

    log.info(f"Created {folder_type}: {category_entity}")
    return category_entity


def _get_parents_and_types(addon_settings, transfer_type, sg_entity_type):
    """
    Retrieves parent folders and their types based on addon settings,
    transfer type, and ShotGrid entity type. This function returns a deque
    containing tuples of parent description consisted of folder name and type
     for specific ShotGrid entity type.

    Args:
        addon_settings (dict): Dictionary containing addon configurations,
            specifically compatibility settings related to folder parenting.
        transfer_type (FOLDER_REPARENTING_TYPE): 'root_relocate' or
            'type_grouping'
        sg_entity_type (str): ShotGrid entity type used to filter and locate
            appropriate preset in the compatibility settings.

    Returns:
        collections.deque: A deque containing tuples of folder name and folder
            type, derived from the matched presets. If no valid preset is found,
            an empty deque is returned.
    """
    folders_and_types = collections.deque()
    if not transfer_type:
        return folders_and_types

    parents_presets = (addon_settings["compatibility_settings"]
                                     ["folder_parenting"]
                                     [transfer_type])

    if not parents_presets["enabled"]:
        return folders_and_types

    found_preset = None
    for preset in parents_presets["presets"]:
        if preset["filter_by_sg_entity_type"] != sg_entity_type:
            continue
        found_preset = preset
        break

    if not found_preset:
        return folders_and_types

    for parent in found_preset["parents"]:
        folders_and_types.append(
            (parent["folder_name"], parent["folder_type"])
        )

    return folders_and_types

def _get_parenting_transfer_type(addon_settings):
    """Select which workflow is enabled.

    TODO refactor to single object with type selector not two object
    current implementation will be only for development and easier testing

    Returns:
        (str):
            "root_relocate" - keep SG hierachy, put in additional AYON folder
            "type_grouping" - separate SG objects into AYON folders
    """
    compatibility_settings = addon_settings.get("compatibility_settings", {})
    folder_parenting = compatibility_settings.get("folder_parenting", {})

    folder_parenting_options = ("root_relocate", "type_grouping")


    enabled_transfer_type = None
    for transfer_type in folder_parenting_options:
        transfer_type_info = folder_parenting.get(transfer_type, {})
        if transfer_type_info.get("enabled", False):
            if enabled_transfer_type:
                raise RuntimeError(
                    "Both types cannot be enabled. Please disable one."
                )

            enabled_transfer_type = transfer_type

    return enabled_transfer_type


def get_or_create_sg_field(
    sg_session: shotgun_api3.Shotgun,
    sg_entity_type: str,
    field_name: str,
    field_type: str,
    field_code: Optional[str] = None,
    field_properties: Optional[dict] = {}
):
    """Return a field from a ShotGrid Entity or create it if it doesn't exist.

    Args:
        sg_session (shotgun_api3.Shotgun): Instance of a ShotGrid API Session.
        sg_entity_type (str): The ShotGrid entity type the field belongs to.
        field_name (str): The ShotGrid field name, displayed in the UI.
        field_type (str): The type of ShotGrid field.
        field_code (Optional[str]): The ShotGrid field code, inferred from the
            the `field_name` if not provided.
        field_properties (Optional[dict]): Some fields allow extra properties,
            these can be defined with this argument.

    Returns:
        attribute_exists (str): The Field name (code).
    """
    if not field_code:
        field_code = f"sg_{field_name.lower().replace(' ', '_')}"

    attribute_exists = check_sg_attribute_exists(
        sg_session, sg_entity_type, field_code)

    if not attribute_exists:

        try:
            attribute_exists = sg_session.schema_field_create(
                sg_entity_type,
                field_type,
                field_name,
                properties=field_properties,
            )
            return attribute_exists
        except Exception:
            log.error(
                "Can't create ShotGrid field "
                f"{sg_entity_type} > {field_code}.",
                exc_info=True
            )

    return attribute_exists


def check_sg_attribute_exists(
    sg_session: shotgun_api3.Shotgun,
    sg_entity_type: str,
    field_code: str,
    check_writable: bool = False,
) -> bool:
    """Validate whether given field code exists under that entity type"""
    try:
        schema_field = sg_session.schema_field_read(
            sg_entity_type,
            field_name=field_code
        )
        # If we are checking whether the attribute can be written to
        # we check the "editable" key in the schema field
        if check_writable:
            is_writable = schema_field[field_code].get(
                "editable", {}).get("value")
            if not is_writable:
                return False

        return schema_field
    except Exception:
        # shotgun_api3.shotgun.Fault: API schema_field_read()
        pass

    return False


def get_sg_entities(
    sg_session: shotgun_api3.Shotgun,
    sg_project: dict,
    sg_enabled_entities: list,
    project_code_field: str,
    custom_attribs_map: dict,
    addon_settings: dict,
    extra_fields: Optional[list] = None,
) -> tuple[dict, dict]:
    """Get all available entities within a ShotGrid Project.

    We check with ShotGrid to see what entities are enabled in a given project,
    then we build two dictionaries, one containing all entities with their ID
    as key and the representation as the value, and another dictionary where we
    store all the children on an entity, the key is the parent entity, and the
    value a list of it's children; all this by querying all the existing
    entities in a project for the enabled entities.

    Note: Asset Categories in ShotGrid aren't entities per se, or at least not
    queryable from the API, so we treat them as folders.

    Args:
        sg_session (shotgun_api3.Shotgun): Shotgun Session object.
        sg_project (dict): The ShotGrid project to query its entities.
        sg_enabled_entities (list): List of ShotGrid entities to query.
        project_code_field (str): The ShotGrid project code field.
        custom_attribs_map (dict): Dictionary that maps names of attributes in
            AYON to ShotGrid equivalents.
        addon_settings (dict): Settings
        extra_fields (list): List of extra fields to pass to the query.

    Returns:
        tuple(
            entities_by_id (dict): A dict containing all entities with
                their ID as key.
            entities_by_parent_id (dict): A dict containing all entities
                that have children.
        )

    """
    compatibility_settings = addon_settings.get("compatibility_settings", {})
    default_task_type = compatibility_settings.get("default_task_type")

    query_fields = list(SG_COMMON_ENTITY_FIELDS)

    if extra_fields and isinstance(extra_fields, list):
        query_fields += extra_fields

    for sg_attrib in custom_attribs_map.values():
        query_fields.extend([f"sg_{sg_attrib}", sg_attrib])

    project_enabled_entities = get_sg_project_enabled_entities(
        sg_session,
        sg_project,
        sg_enabled_entities
    )

    if not project_code_field:
        project_code_field = "code"

    sg_ay_dicts = {
        sg_project["id"]: _sg_to_ay_dict(
            sg_project,
            project_code_field,
            custom_attribs_map,
            default_task_type
        ),
    }

    sg_ay_dicts_parents: Dict[str, set] = (
        collections.defaultdict(set)
    )

    for enabled_entity in project_enabled_entities:
        entity_name, parent_field = enabled_entity

        sg_entities = sg_session.find(
            entity_name,
            filters=[["project", "is", sg_project]],
            fields=query_fields,
        )

        for sg_entity in sg_entities:
            parent_id = sg_project["id"]

            if (
                parent_field != "project"
                and sg_entity[parent_field]
                and entity_name != "Asset"
            ):
                parent_id = sg_entity[parent_field]["id"]
                parent_type = sg_entity[parent_field]["type"]
                parent_id = f'{parent_type}_{parent_id}'

            # Reparent the current SG Asset under an AssetCategory ?
            elif (
                entity_name == "Asset"
                and sg_entity.get("sg_asset_type")
            ):
                # Asset Categories (sg_asset_type) are not entities
                # (or at least aren't queryable) in ShotGrid
                # thus here we create common folders.
                asset_category = sg_entity["sg_asset_type"]
                # asset category entity name
                cat_ent_name = slugify_string(asset_category).lower()

                if cat_ent_name not in sg_ay_dicts:
                    asset_category_entity = {
                        "label": asset_category,
                        "name": cat_ent_name,
                        "attribs": {
                            SHOTGRID_ID_ATTRIB: slugify_string(
                                asset_category).lower(),
                            SHOTGRID_TYPE_ATTRIB: "AssetCategory",
                        },
                        "data": {
                            CUST_FIELD_CODE_ID: None,
                            CUST_FIELD_CODE_SYNC: None,
                        },
                        "type": "folder",
                        "folder_type": "AssetCategory",
                    }
                    sg_ay_dicts[cat_ent_name] = asset_category_entity
                    sg_ay_dicts_parents[sg_project["id"]].add(cat_ent_name)

                parent_id = cat_ent_name

            _add_task_assignees(sg_entity)

            sg_ay_dict = _sg_to_ay_dict(
                sg_entity,
                project_code_field,
                custom_attribs_map,
                default_task_type
            )

            sg_id = (
                f'{sg_ay_dict["attribs"][SHOTGRID_TYPE_ATTRIB]}_'
                f'{sg_ay_dict["attribs"][SHOTGRID_ID_ATTRIB]}'
            )
            sg_ay_dicts[sg_id] = sg_ay_dict
            sg_ay_dicts_parents[parent_id].add(sg_id)

    return sg_ay_dicts, sg_ay_dicts_parents


def get_sg_entity_as_ay_dict(
    sg_session: shotgun_api3.Shotgun,
    sg_type: str,
    sg_id: int,
    project_code_field: str,
    default_task_type: str,
    custom_attribs_map: Optional[Dict[str, str]] = None,
    extra_fields: Optional[list] = None,
    retired_only: Optional[bool] = False,
) -> dict:
    """Get a ShotGrid entity, and morph it to an AYON compatible one.

    Args:
        sg_session (shotgun_api3.Shotgun): Shotgun Session object.
        sg_type (str): The ShotGrid entity type.
        sg_id (int): ShotGrid ID of the entity to query.
        project_code_field (str): The ShotGrid project code field.
        default_task_type (str): The default task type to use.
        custom_attribs_map (Optional[dict]): Dictionary that maps names of
            attributes in AYON to ShotGrid equivalents.
        extra_fields (Optional[list]): List of optional fields to query.
        retired_only (bool): Whether to return only retired entities.
    Returns:
        new_entity (dict): The ShotGrid entity ready for AYON consumption.
    """
    query_fields = list(SG_COMMON_ENTITY_FIELDS)
    if extra_fields and isinstance(extra_fields, list):
        query_fields.extend(extra_fields)
    else:
        extra_fields = []

    # If custom attributes are passed, query each of them
    # NOTE: we query both with the prefix "sg_" and without
    # to account for the fact that some attributes are built-in
    # and some aren't in SG
    if custom_attribs_map:
        for sg_attrib in custom_attribs_map.values():
            query_fields.extend([f"sg_{sg_attrib}", sg_attrib])

    if project_code_field not in query_fields:
        query_fields.append(project_code_field)

    sg_entity = sg_session.find_one(
        sg_type,
        filters=[["id", "is", sg_id]],
        fields=query_fields,
        retired_only=retired_only
    )

    if not sg_entity:
        return {}

    _add_task_assignees(sg_entity)

    sg_ay_dict = _sg_to_ay_dict(
        sg_entity, project_code_field, custom_attribs_map, default_task_type
    )

    for field in extra_fields:
        sg_value = sg_entity.get(field)
        # If no value in SG entity skip
        if sg_value is None:
            continue

        sg_ay_dict["data"][field] = sg_value

    return sg_ay_dict


def get_sg_entity_parent_field(
    sg_session: shotgun_api3.Shotgun,
    sg_project: dict,
    sg_entity_type: str,
    sg_enabled_entities: list
) -> str:
    """Find the ShotGrid entity field that points to its parent.

    This is handy since there is really no way to tell the parent entity of
    a ShotGrid entity unless you don't know this field, and it can change based
    on projects and their Tracking Settings.

    Args:
        sg_session (shotgun_api3.Shotgun): ShotGrid Session object.
        sg_project (dict): ShotGrid Project dict representation.
        sg_entity_type (str): ShotGrid Entity type.

    Returns:
        sg_parent_field (str): The field that points to the entity parent.
    """
    sg_parent_field = ""

    for entity_tuple in get_sg_project_enabled_entities(
        sg_session, sg_project, sg_enabled_entities
    ):
        entity_type, parent_field = entity_tuple

        if entity_type == sg_entity_type:
            sg_parent_field = parent_field

    return sg_parent_field


def get_sg_missing_ay_attributes(sg_session: shotgun_api3.Shotgun):
    """ Ensure all the AYON required fields are present in ShotGrid.

    Args:
        sg_session (shotgun_api3.Shotgun): Instance of a ShotGrid API Session.

    Returns:
        missing_attrs (list): Contains any missing attribute, if any.
    """
    missing_attrs = []
    for ayon_attr, attr_dict in SG_PROJECT_ATTRS.items():
        try:
            sg_session.schema_field_read(
                "Project",
                field_name=f"sg_{ayon_attr}"
            )
        except Exception:
            # shotgun_api3.shotgun.Fault: API schema_field_read()
            missing_attrs.append(ayon_attr)

    return missing_attrs


def get_sg_user_by_id(
    sg_session: shotgun_api3.Shotgun,
    user_id: int,
    extra_fields: Optional[list] = None
) -> dict:
    """ Find a user in ShotGrid by its id.

    Args:
        sg_session (shotgun_api3.Shotgun): Shotgun Session object.
        user_id (int): The user ID to look for.
        extra_fields (Optional[list]): List of optional fields to query.
    Returns:
        sg_project (dict): ShotGrid Project dict.
     """
    common_fields = list(SG_COMMON_ENTITY_FIELDS)

    if extra_fields:
        common_fields.extend(extra_fields)

    sg_user = sg_session.find_one(
        "HumanUser",
        [["id", "is", user_id]],
        fields=common_fields,
    )

    if not sg_user:
        raise ValueError(f"Unable to find HumanUser {user_id} in ShotGrid.")

    return sg_user


def get_sg_project_by_id(
    sg_session: shotgun_api3.Shotgun,
    project_id: int,
    extra_fields: Optional[list] = None
) -> dict:
    """ Find a project in ShotGrid by its id.

    Args:
        sg_session (shotgun_api3.Shotgun): Shotgun Session object.
        project_id (int): The project ID to look for.
        extra_fields (Optional[list]): List of optional fields to query.
    Returns:
        sg_project (dict): ShotGrid Project dict.
     """
    common_fields = list(SG_COMMON_ENTITY_FIELDS)

    if extra_fields:
        common_fields.extend(extra_fields)

    sg_project = sg_session.find_one(
        "Project",
        [["id", "is", project_id]],
        fields=common_fields,
    )

    if not sg_project:
        raise ValueError(f"Unable to find project {project_id} in ShotGrid.")

    return sg_project


def get_sg_project_by_name(
    sg_session: shotgun_api3.Shotgun,
    project_name: str,
    custom_fields: list = None,
) -> dict:
    """ Find a project in ShotGrid by its name.

    Args:
        sg_session (shotgun_api3.Shotgun): Shotgun Session object.
        project_name (str): The project name to look for.
    Returns:
        sg_project (dict): ShotGrid Project dict.
    """
    common_fields = ["id", "code", "name", "sg_status"]

    if custom_fields and isinstance(custom_fields, list):
        common_fields += custom_fields

    sg_project = sg_session.find_one(
        "Project",
        [["name", "is", project_name]],
        fields=common_fields,
    )

    if not sg_project:
        raise ValueError(f"Unable to find project {project_name} in ShotGrid.")

    return sg_project


def get_sg_project_enabled_entities(
    sg_session: shotgun_api3.Shotgun,
    sg_project: dict,
    sg_enabled_entities: list,
) -> list:
    """Function to get all enabled entities in a project.

    ShotGrid allows a lot of flexibility when it comes to hierarchies, here we
    find all the enabled entity type (Shots, Sequence, etc) in a specific
    project and provide the configured field that points to the parent entity.

    Args:
        sg_session (shotgun_api3.Shotgun): Shotgun Session object.
        project_name (str): The project name to look for.
        sg_enabled_entities (list): The SG entities enabled from the settings.

    Returns:
        project_entities (list[tuple(entity type, parent field)]): List of
            enabled entities names and their respective parent field.
    """
    sg_project = sg_session.find_one(
        "Project",
        filters=[["id", "is", sg_project["id"]]],
        fields=["tracking_settings", "name", "code"]
    )

    if not sg_project:
        log.error(
            f"Unable to find {sg_project} in the ShotGrid instance."
        )
        return []

    sg_project_schema = sg_session.schema_entity_read(
        project_entity=sg_project
    )

    project_navigation = sg_project["tracking_settings"]["navchains"]
    # explicit parent fields - not part of hierarchy
    project_navigation["Task"] = "entity"
    project_navigation["Version"] = "entity"

    project_entities = []

    for sg_entity_type in sg_enabled_entities:
        if sg_entity_type == "Project":
            continue

        is_entity_enabled = sg_project_schema.get(
            sg_entity_type, {}
        ).get("visible", {}).get("value", False)

        if not is_entity_enabled:
            log.warning(
                "%s is enabled in AYON settings for project "
                "but hidden in Flow tracking settings for project %r. "
                "It'll be ignored, please check "
                "your configuration.",
                sg_entity_type,
                sg_project.get("name") or sg_project.get("code"),
            )

        else:
            parent_field = project_navigation.get(sg_entity_type, None)

            if parent_field and parent_field != "__flat__":
                if "," in parent_field:
                    # This catches instances where the Hierarchy is set to
                    # something like "Seq > Scene > Shot" which returns
                    # a string like so: 'sg_scene,Scene.sg_sequence' and
                    # confusing enough we want the first element to be
                    # the parent.
                    parent_field = parent_field.split(",")[0]

                project_entities.append((
                    sg_entity_type,
                    parent_field.replace(f"{sg_entity_type}.", "")
                ))
            else:
                project_entities.append((sg_entity_type, "project"))

    return project_entities


def get_sg_statuses(
    sg_session: shotgun_api3.Shotgun,
    sg_entity_type: Optional[str] = None
) -> dict:
    """ Get all supported ShotGrid Statuses.

    Args:
        sg_session (shotgun_api3.Shotgun): ShotGrid Session object.
        sg_entity_type (str): ShotGrid Entity type.

    Returns:
        sg_statuses (dict[str, str]): ShotGrid Project Statuses dictionary
            mapping the status short code and its long name.
    """
    # If given an entity type, we filter out the statuses by just the ones
    # supported by that entity
    # NOTE: this is a limitation in AYON as the statuses are global and not
    # per entity
    if sg_entity_type:
        if sg_entity_type == "Project":
            status_field = "sg_status"
        else:
            status_field = "sg_status_list"
        entity_status = sg_session.schema_field_read(sg_entity_type, status_field)
        sg_statuses = entity_status["sg_status_list"]["properties"]["display_values"]["value"]
        return sg_statuses

    sg_statuses = {
        status["code"]: status["name"]
        for status in sg_session.find("Status", [], fields=["name", "code"])
    }
    return sg_statuses


def get_sg_tags(
    sg_session: shotgun_api3.Shotgun
) -> dict:
    """ Get all tags on a ShotGrid project.

    Args:
        sg_session (shotgun_api3.Shotgun): ShotGrid Session object.
        sg_entity_type (str): ShotGrid Entity type.

    Returns:
        sg_tags (dict[str, str]): ShotGrid Project tags dictionary
            mapping the tag name to its id.
    """
    sg_tags = {
        tags["name"].lower(): tags["id"]
        for tags in sg_session.find("Tag", [], fields=["name", "id"])
    }
    return sg_tags


def get_sg_pipeline_steps(
    sg_session: shotgun_api3.Shotgun,
    shotgrid_project: dict,
    sg_enabled_entities: list,
) -> list:
    """ Get all pipeline steps on a ShotGrid project.

    Args:
        sg_session (shotgun_api3.Shotgun): ShotGrid Session object.
        shotgrid_project (dict): The project owning the Pipeline steps.
    Returns:
        sg_steps (list): ShotGrid Project Pipeline Steps list.
    """
    sg_steps = []
    enabled_entities = get_sg_project_enabled_entities(
        sg_session,
        shotgrid_project,
        sg_enabled_entities
    )

    pipeline_steps = sg_session.find(
        "Step",
        filters=[{
                "filter_operator": "any",
                "filters": [
                    ["entity_type", "is", entity]
                    for entity, _ in enabled_entities
                ]
            }],
        fields=["code", "short_name", "entity_type"]
    )

    for step in pipeline_steps:
        sg_steps.append((step["code"], step["short_name"].lower()))

    sg_steps = list(set(sg_steps))
    return sg_steps


def get_sg_custom_attributes_data(
    sg_session: shotgun_api3.Shotgun,
    ay_attribs: dict,
    sg_entity_type: str,
    custom_attribs_map: dict,
) -> dict:
    """Get a dictionary with all the extra attributes we want to sync to SG

    Args:
        sg_session (shotgun_api3.Shotgun): Instance of a Shotgrid API Session.
        ay_attribs (dict): Dictionary that contains the ground truth data of
            attributes that we want to sync to SG.
        sg_entity_type (str): ShotGrid Entity type.
        custom_attribs_map (dict): Dictionary that maps names of attributes in
            AYON to ShotGrid equivalents.
    """
    data_to_update = {}
    for ay_attrib, sg_attrib in custom_attribs_map.items():
        attrib_value = ay_attribs.get(ay_attrib)
        if attrib_value is None:
            continue

        # try it first without `sg_` prefix since some are built-in
        exists = check_sg_attribute_exists(
            sg_session, sg_entity_type, sg_attrib, check_writable=True
        )
        # and then with the prefix
        if not exists:
            sg_attrib = f"sg_{sg_attrib}"
            exists = check_sg_attribute_exists(
                sg_session, sg_entity_type, sg_attrib, check_writable=True
            )

        if exists:

            try:
                value_as_date = datetime.datetime.fromisoformat(str(attrib_value))
            except ValueError:
                pass

            # Check date vs isoformat type.
            # AYON returns its date as isoformat, but FLOW API expects its date
            # formatted as YYY-MM-DD
            else:
                schema_field = sg_session.schema_field_read(
                    sg_entity_type,
                    field_name=sg_attrib
                )
                data_type = schema_field[sg_attrib]["data_type"]["value"]
                if data_type == "date":
                    attrib_value = value_as_date.strftime("%Y-%m-%d")

            data_to_update[sg_attrib] = attrib_value

    return data_to_update


def update_ay_entity_custom_attributes(
    ay_entity: Union[ProjectEntity, FolderEntity, TaskEntity],
    sg_ay_dict: dict,
    custom_attribs_map: dict,
    values_to_update: Optional[list] = None,
    ay_project: ProjectEntity = None,
):
    """Update AYON entity custom attributes from ShotGrid dictionary"""
    for ay_attrib, _ in custom_attribs_map.items():
        if values_to_update and ay_attrib not in values_to_update:
            continue

        attrib_value = sg_ay_dict["attribs"].get(ay_attrib) or sg_ay_dict.get(ay_attrib)
        if attrib_value is None:
            continue

        if ay_attrib == "tags":
            ay_entity.tags = [tag["name"] for tag in attrib_value]
        elif ay_attrib == "status":
            # Entity hub expects the statuses to be provided with the `name` and
            # not the `short_name` (which is what we get from SG) so we convert
            # the short name back to the long name before setting it
            status_mapping = {
                status.short_name: status
                for status in ay_project.statuses
            }
            new_status = status_mapping.get(attrib_value)
            if ay_entity.entity_type in new_status.scope:
                ay_entity.status = new_status.name
            else:
                logging.warning(
                    f"Status '{attrib_value}' not available"
                    f" for {ay_entity.entity_type}."
                )
        elif ay_attrib == "assignees":
            if hasattr(ay_entity, "assignees"):
                ay_entity.assignees = attrib_value
            else:
                logging.warning(
                    "Assignees sync not available with current"
                    " ayon-python-api version."
                )
        else:

            # Flow API return date as string, need to convert
            # them back as datetime in order to update AYON.
            try:
                value_as_date = datetime.datetime.strptime(
                    attrib_value,
                    "%Y-%m-%d",
                )

            except ValueError:
                value_as_date = None

            # Input match a date.
            # Confirm attrib has datetime type
            else:
                all_attrib_schemas = ayon_api.get_attributes_schema()
                attrib_schemas = [
                    attr for attr in all_attrib_schemas["attributes"]
                    if attr["name"] == ay_attrib
                ]
                if (
                    attrib_schemas
                    and attrib_schemas[0]["data"]["type"] == "datetime"
                ):
                    attrib_value = value_as_date

            ay_entity.attribs.set(ay_attrib, attrib_value)


def create_new_ayon_entity(
    sg_session: shotgun_api3.Shotgun,
    entity_hub: ayon_api.entity_hub.EntityHub,
    parent_entity: Union[ProjectEntity, FolderEntity],
    sg_ay_dict: Dict
):
    """Helper method to create entities in the EntityHub.

    Task Creation:
        https://github.com/ynput/ayon-python-api/blob/30d702618b58676c3708f09f131a0974a92e1002/ayon_api/entity_hub.py#L284

    Folder Creation:
        https://github.com/ynput/ayon-python-api/blob/30d702618b58676c3708f09f131a0974a92e1002/ayon_api/entity_hub.py#L254

    Args:
        entity_hub (ayon_api.EntityHub): The project's entity hub.
        parent_entity: AYON parent entity.
        sg_ay_dict (dict): AYON ShotGrid entity to create.

    Returns:
        FolderEntity|TaskEntity: Added task entity.
    """

    # Flow API return date as string, need to convert
    # them back as datetime in order to set to AYON.
    all_attrib_schemas = ayon_api.get_attributes_schema()
    for ay_attrib, attrib_value in sg_ay_dict["attribs"].items():
        attrib_schemas = [
            attr for attr in all_attrib_schemas["attributes"]
            if attr["name"] == ay_attrib
        ]
        if (
            attrib_schemas
            and attrib_schemas[0]["data"]["type"] == "datetime"
        ):
            value_as_date = datetime.datetime.strptime(
                attrib_value,
                "%Y-%m-%d",
            )
            sg_ay_dict["attribs"][ay_attrib] = value_as_date

    if sg_ay_dict["type"].lower() == "task":
        if parent_entity.entity_type == "project":
            log.warning("Cannot create task directly under project")
            return

        ay_entity = entity_hub.add_new_task(
            task_type=sg_ay_dict["task_type"],
            name=sg_ay_dict["name"],
            label=sg_ay_dict["label"],
            entity_id=sg_ay_dict["data"][CUST_FIELD_CODE_ID],
            parent_id=parent_entity.id,
            attribs=sg_ay_dict["attribs"],
            data=sg_ay_dict["data"]
        )
    elif sg_ay_dict["type"].lower() == "version":
        # SG doesn't have values for product_name and version (int)
        # we might create some assumption how to parsem out in the future
        log.warning("Cannot create new versions yet.")
        return
    elif sg_ay_dict["type"].lower() == "comment":
        handle_comment(sg_ay_dict, sg_session, entity_hub)
        return
    else:
        ay_entity = entity_hub.add_new_folder(
            folder_type=sg_ay_dict["folder_type"],
            name=sg_ay_dict["name"],
            label=sg_ay_dict["label"],
            entity_id=sg_ay_dict["data"][CUST_FIELD_CODE_ID],
            parent_id=parent_entity.id,
            attribs=sg_ay_dict["attribs"],
            data=sg_ay_dict["data"]
        )

    log.debug(f"Created new AYON entity: {ay_entity}")
    ay_entity.attribs.set(
        SHOTGRID_ID_ATTRIB,
        sg_ay_dict["attribs"].get(SHOTGRID_ID_ATTRIB, "")
    )
    ay_entity.attribs.set(
        SHOTGRID_TYPE_ATTRIB,
        sg_ay_dict["attribs"].get(SHOTGRID_TYPE_ATTRIB, "")
    )

    status = sg_ay_dict.get("status")
    if status:
        # Entity hub expects the statuses to be provided with the `name` and
        # not the `short_name` (which is what we get from SG) so we convert
        # the short name back to the long name before setting it
        status_mapping = {
            status.short_name: status.name
            for status in entity_hub.project_entity.statuses
        }
        new_status_name = status_mapping.get(status)
        if not new_status_name:
            log.warning(
                "Status with short name '%s' doesn't exist in project", status
            )
        else:
            try:
                # INFO: it was causing error so trying to set status directly
                ay_entity.status = new_status_name
            except ValueError as e:
                # `ValueError: Status ip is not available on project.`
                # NOTE: this doesn't really raise exception?
                log.warning(f"Status sync not implemented: {e}")

    assignees = sg_ay_dict.get("assignees")
    if assignees:
        ay_entity.assignees = assignees

    tags = sg_ay_dict.get("tags")
    if tags:
        ay_entity.tags = [tag["name"] for tag in tags]

    try:
        entity_hub.commit_changes()

    except Exception:
        log.error("AYON Entity could not be created", exc_info=True)

    else:

        # AssetCategory AYON entity do not have any equivalent in SG.
        if sg_ay_dict["attribs"][SHOTGRID_TYPE_ATTRIB] == "AssetCategory":
            return ay_entity

        try:
             sg_session.update(
                sg_ay_dict["attribs"][SHOTGRID_TYPE_ATTRIB],
                sg_ay_dict["attribs"][SHOTGRID_ID_ATTRIB],
                {
                    CUST_FIELD_CODE_ID: ay_entity.id
                }
            )

        except Exception:
            log.error(
                "Could not update SG %d entity with AYON id %r.",
                sg_ay_dict["attribs"][SHOTGRID_ID_ATTRIB],
                ay_entity.id
            )

    return ay_entity


def get_ayon_name_by_sg_id(sg_user_id):
    """Returns AYON user name for particular `sg_user_id`

    Calls SG addon endpoint to query 'users' table limit need to loop through
    all users.

    Args:
        sg_user_id (str)
    Returns:
        (Optional[str])
    """
    addon_name = ayon_api.get_service_addon_name()
    addon_version = ayon_api.get_service_addon_version()
    variant = ayon_api.get_default_settings_variant()
    endpoint_url = (
        f"addons/{addon_name}/{addon_version}/"
        f"get_ayon_name_by_sg_id/{sg_user_id}"
        f"?variant={variant}"
    )

    response = ayon_api.get(endpoint_url)
    if response.status_code != 200:
        print(response.content)
        raise RuntimeError(response.text)

    return response.data


def _add_task_assignees(sg_entity):
    # Transform task_assignees list of dictionary entries
    # to just a list of the login names as used in AYON DB
    # so it's easier later to set
    task_assignees = sg_entity.get("task_assignees")
    log.debug(f"Received '{task_assignees}' from SG.")
    if not task_assignees:
        return

    task_assignees_list = []
    for assignee in task_assignees:
        # Skip task assignments that aren't from a human user (i.e. groups)
        # TODO: add support for group assignments
        if assignee["type"] != "HumanUser":
            continue
        ayon_user_name = get_ayon_name_by_sg_id(assignee["id"])
        if not ayon_user_name:
            log.warning(f"Didn't find user for '{assignee['id']}'")
            continue
        task_assignees_list.append(ayon_user_name)
    log.debug(f"Adding '{task_assignees_list}' from SG.")
    sg_entity["task_assignees"] = task_assignees_list


def get_sg_user_id(ayon_username: str) -> [int]:
    """Returns the ShotGrid user ID for a given AYON username.

    Queries AYON's user database to retrieve the associated ShotGrid user ID
    for a specified AYON username. If no association is found, the method
    returns `-1`.

    Args:
        ayon_username (str): The username in AYON.

    Returns:
        int: The corresponding ShotGrid user ID, or `-1` if not found.

    -1 returned as caching is used to differentiate between missing user in
    cache AND user without SG id
    """
    ayon_user = ayon_api.get_user(ayon_username)
    if not ayon_user or not ayon_user["data"].get("sg_user_id"):
        sg_user_id = -1
    else:
        sg_user_id = ayon_user["data"]["sg_user_id"]
    return sg_user_id


def handle_comment(sg_ay_dict, sg_session, entity_hub):
    """Transforms content and links from SG to matching AYON structures."""
    sg_note_id = sg_ay_dict["attribs"][SHOTGRID_ID_ATTRIB]
    sg_note, sg_note_id = _get_sg_note(sg_note_id, sg_session)

    if not sg_note:
        log.warning(f"Couldn't find note '{sg_note_id}'")
        return

    ayon_user_name = _get_ayon_user_name(sg_note["user"])

    ay_parent_entity = _get_sg_note_parent_entity(entity_hub, sg_note, sg_session)
    if not ay_parent_entity:
        log.warning(f"Cannot find parent for comment '{sg_note_id}'")
        return

    content = _get_content_with_notifications(sg_note)

    project_name = entity_hub.project_name

    sg_ayon_id = sg_ay_dict["data"].get(CUST_FIELD_CODE_ID)
    ayon_comment = None
    if sg_ayon_id:
        ayon_comment = ayon_api.get_activity_by_id(project_name, sg_ayon_id)

    if not ayon_comment:
        ay_activity_id = _add_comment(
            project_name,
            ay_parent_entity["id"],
            ay_parent_entity["entity_type"],
            ayon_user_name,
            content,
            sg_note_id
        )
    else:
        ay_activity_id = _update_comment(
            project_name,
            ay_parent_entity,
            ay_parent_entity["entity_type"],
            ayon_comment,
            content,
        )
    #updates SG with AYON comment id
    sg_session.update(
        sg_ay_dict["attribs"].get(SHOTGRID_TYPE_ATTRIB, ""),
        sg_ay_dict["attribs"].get(SHOTGRID_ID_ATTRIB, ""),
        {
            CUST_FIELD_CODE_ID: ay_activity_id
        }
    )


def _update_comment(
    project_name,
    ay_parent_entity,
    ay_parent_entity_type,
    ayon_comment,
    content
):
    ay_activity_id = ayon_comment["activityId"]
    prev_content = ayon_comment["body"]

    # Compare comment origin (parent)
    prev_origin_id = ayon_comment["activityData"]["origin"]["id"]
    new_origin_id = ay_parent_entity.id
    new_origin = None
    if prev_origin_id != new_origin_id:
        new_origin = {
            "id": ay_parent_entity.id,
            "type": ay_parent_entity_type,
        }
        try:
            new_origin["name"] = ay_parent_entity["name"]  # Version defines no name
            new_origin["subtype"] = ay_parent_entity["folder_type"]  # Version defines no folder type

        except KeyError:
            pass

    if (content != prev_content or new_origin):

        if new_origin:
            # TODO this statement seem to have no effect.
            # It seems that re-parenting a comment has not to be implemented in API
            log.warning(
                "Cannot re-parent comment from %r to new folder %r "
                "due to AYON api limitation.",
                ayon_comment["activityData"]["origin"],
                new_origin
            )
            # ayon_comment["activityData"]["origin"] = new_origin

        ayon_api.update_activity(
            project_name,
            ay_activity_id,
            body=content,
            data=ayon_comment["activityData"]
        )
    return ay_activity_id


def _get_sg_note(sg_note_id, sg_session):
    """Gets detail information about SG note wih SG id."""
    sg_note = sg_session.find_one(
        "Note",
        [["id", "is", int(sg_note_id)]],
        fields=[
            "id",
            "content",
            "sg_ayon_id",
            "user",
            "note_links",
            "addressings_to"
        ]
    )
    return sg_note, sg_note_id


def _get_sg_note_parent_entity(entity_hub, sg_note, sg_session):
    """Transforms SG links to AYON hierarchy."""
    ay_parent_entities = []

    for link in reversed(sg_note["note_links"]):
        sg_id = link["id"]
        sg_entity = sg_session.find_one(
            link["type"],
            [["id", "is", int(sg_id)]],
            fields=["id", CUST_FIELD_CODE_ID]
        )
        if not sg_entity:
            log.warning(f"Couldn't find entity in SG with '{sg_id}")
            continue

        if not sg_entity.get(CUST_FIELD_CODE_ID):
            log.warning(f"Entity in SG with '{sg_id}' "
                        "not synced to AYON yet.")
            continue

        ay_entity_type = AYON_SHOTGRID_ENTITY_TYPE_MAP.get(
            sg_entity["type"]
        )
        if not ay_entity_type:
            log.warning(f"Couldn't find matching entity type in AYON "
                        f"for '{sg_entity['type']}")
            continue

        a_entity_id = sg_entity[CUST_FIELD_CODE_ID]
        ay_entity = entity_hub.get_or_fetch_entity_by_id(
            a_entity_id,
            [ay_entity_type]
        )
        if not ay_entity:
            log.warning(f"Couldn't find {a_entity_id} of {ay_entity_type}")
            continue

        ay_parent_entities.append(ay_entity)

    if not ay_parent_entities:
        return None

    elif len(ay_parent_entities) == 1:
        return ay_parent_entities[0]

    # Flow note can be linked to multiple entities.
    # AYON comment are only parented to one folder (and not a task).
    # Figure out the most relevant parent from multiple links
    def _order_by_parent_relevance(parent):
        parent_type =(
            parent.folder_type
            if hasattr(parent, "folder_type")
            else parent.entity_type
        )

        try:
            return COMMENTS_PARENTING_ORDER.index(parent_type)

        except ValueError:
            log.warning(
                "Unhandled comment parent type: %r.",
                parent_type
            )
            return math.inf

    ay_parent_entities = sorted(
        ay_parent_entities,
        key=_order_by_parent_relevance
    )
    return ay_parent_entities[0]


def _get_content_with_notifications(sg_note):
    """Translates SG 'addressings_to' to AYON @ mentions."""
    content = sg_note["content"]
    for sg_user in sg_note["addressings_to"]:
        if sg_user["type"] != "HumanUser":
            log.warning(f"Cannot create notes for non humans "
                        f"- {sg_user['type']}")
            continue
        ayon_user_name = get_ayon_name_by_sg_id(sg_user["id"])
        sg_name = sg_user["name"]
        if not ayon_user_name:
            log.warning(f"{sg_name} not yet synched.")
            continue

        user_notification_str = f"[{sg_name}](user:{ayon_user_name})"
        content = f"{user_notification_str} {content}"
    return content


def _add_comment(
    project_name,
    ayon_entity_id,
    ayon_entity_type,
    ayon_username,
    text,
    sg_note_id
):
    con = ayon_api.get_server_api_connection()
    with con.as_username(ayon_username):
        activity_id = ayon_api.create_activity(
            project_name,
            ayon_entity_id,
            ayon_entity_type,
            "comment",
            body=text,
            data={"sg_note_id": sg_note_id}
        )
        log.info(f"Created note {activity_id}")

    return activity_id

def _get_ayon_user_name(sg_user):

    if sg_user["type"] != "HumanUser":
        log.warning(f"Cannot create notes from non humans "
                    f"- {sg_user['type']}")
        return

    ayon_user_name = get_ayon_name_by_sg_id(sg_user["id"])
    if not ayon_user_name:
        log.warning(f"{sg_user['name']} not yet synched.")
    return ayon_user_name


def create_new_sg_entity(
    ay_entity: Union[ProjectEntity, TaskEntity, FolderEntity, VersionEntity],
    sg_session: shotgun_api3.Shotgun,
    sg_project: Dict,
    sg_parent_entity: Dict,
    sg_enabled_entities: List[str],
    sg_project_code_field: str,
    custom_attribs_map: Dict[str, str],
    addon_settings: Dict[str, Any],
    ay_project_name: str
):
    """Helper method to create entities in Shotgrid.

    Args:
        ay_entity (Dict[str, Any]): The AYON entity.
        sg_session (shotgun_api3.Shotgun): The Shotgrid API session.
        sg_project (Dict[str, Any]): The Shotgrid Project.
        sg_parent_entity (Dict[str, str]): {"id": XX, "type": "Asset|Task.."}
        sg_enabled_entities (list): List of Shotgrid entities to be enabled.
        custom_attribs_map (dict): Dictionary of extra attributes to store in the SG entity.
        addon_settings: (Dict[str, Any]): settings from current version
        ay_project_name: (str): AYON project name, could be different from
            sg_project
    """
    if hasattr(ay_entity, "folder_type"):
        sg_type = ay_entity.folder_type
    else:
        sg_type = ay_entity.entity_type

    sg_parent_field = get_sg_entity_parent_field(
        sg_session, sg_project, sg_type.capitalize(), sg_enabled_entities)

    # generic data
    data = {
        "project": sg_project,
        CUST_FIELD_CODE_ID: ay_entity.id,
        CUST_FIELD_CODE_SYNC: "Synced",
    }

    # Task creation
    if ay_entity.entity_type == "task":
        step_query_filters = [["code", "is", ay_entity.task_type]]

        if sg_parent_entity["type"] in ["Asset", "Shot", "Episode", "Sequence"]:
            step_query_filters.append(
                ["entity_type", "is", sg_parent_entity["type"]]
            )

        task_step = sg_session.find_one(
            "Step",
            filters=step_query_filters,
            fields=["code", "name"],
        )
        if not task_step:
            raise ValueError(
                f"Unable to create Task {ay_entity.task_type} {ay_entity}\n"
                f"-> Shotgrid is missing Pipeline Step {ay_entity.task_type}"
            )

        sg_type = "Task"
        data["content"] = ay_entity.label
        data["entity"] = sg_parent_entity
        data["step"] = task_step

    # Asset creation
    elif (
        ay_entity.entity_type == "folder"
        and ay_entity.folder_type == "Asset"
    ):
        sg_type = "Asset"
        # get name form sg_parent_entity
        parent_entity_name = sg_parent_entity.get("name")

        if not parent_entity_name:
            # Try to get AssetCategory type name and use it as
            # SG asset type. If not found, use None.
            parent_entity = ay_entity.parent
            parent_entity_name = parent_entity.name
            asset_type = parent_entity_name.capitalize()
        else:
            asset_type = None

        log.debug(f"Creating Asset '{ay_entity.name}' of type '{asset_type}'")

        data["sg_asset_type"] = asset_type
        data["code"] = ay_entity.name
    elif ay_entity.entity_type == "version":
        sg_type = "Version"

        # this query shouldn't be necessary as we are reaching for attribs of
        # grandparent, but it seems that field is not returned correctly TODO
        folder_id = ay_entity.parent.parent.id
        ayon_asset = ayon_api.get_folder_by_id(
            ay_project_name, folder_id)

        if not ayon_asset:
            raise ValueError(f"Not found '{folder_id}'")

<<<<<<< HEAD
        ay_username = ay_entity.data.get("author")
        sg_user_id = get_sg_user_id(ay_username) if ay_username else -1
=======
        # sync version author
        ay_username = ay_entity.data["author"]
        sg_user_id = get_sg_user_id(ay_username)
>>>>>>> 4762e2b9
        if sg_user_id < 0:
            log.warning(
                f"{ay_username} is not synchronized, "
                f"Version will be created under script user."
            )
            data["description"] = f"Created in AYON by '{ay_username}'"
        else:
            data["user"] = {'type': 'HumanUser', 'id': sg_user_id}

        # sync associated task
        task_data = ayon_api.get_task_by_id(ay_project_name, ay_entity.task_id)
        sg_task = task_data["attrib"].get(SHOTGRID_ID_ATTRIB)
        if sg_task:
            data["sg_task"] = {"type": "Task", "id": int(sg_task)}

        # sync comment for description
        data["description"] = ay_entity.attribs.get("comment")

        # sync productType as version type
        product_data =  ayon_api.get_product_by_id(ay_project_name, ay_entity.product_id)
        sg_version_field = sg_session.schema_field_read(
            "Version", "sg_version_type")["sg_version_type"]
        sg_valid_values = sg_version_field["properties"]["valid_values"]["value"]

        if product_data["productType"] in sg_valid_values:
            data["sg_version_type"] = product_data["productType"]

        # sync first/last frames
        frame_start = ay_entity.attribs.get("frameStart", 0)
        frame_end = ay_entity.attribs.get("frameEnd", 0)
        handle_start = ay_entity.attribs.get("handleStart", 0)
        handle_end = ay_entity.attribs.get("handleEnd", 0)

        data["sg_first_frame"]  = frame_start - handle_start
        data["sg_last_frame"] = frame_end + handle_end

        product_name = ay_entity.parent.name
        version_str = str(ay_entity.version).zfill(3)
        version_name = f"{product_name}_v{version_str}"

        data[sg_parent_field] = sg_parent_entity
        data["code"] = version_name

        _add_paths(ay_project_name, ay_entity, data)

    # Folder creation
    else:
        sg_type = ay_entity.folder_type

        # If parent field is different than project, add parent field to
        # data dictionary. Each project might have different parent fields
        # defined on each entity types. This way we secure that we are
        # always creating the entity with the correct parent field.
        if (
            sg_parent_field != "project"
            and sg_parent_entity["type"] != "Project"
        ):
            data[sg_parent_field] = sg_parent_entity
        data["code"] = ay_entity.name

    # Fill up data with any extra attributes from AYON we want to sync to SG
    data |= get_sg_custom_attributes_data(
        sg_session,
        ay_entity.attribs.to_dict(),
        sg_type,
        custom_attribs_map
    )

    try:
        sg_entity = sg_session.create(sg_type, data)
    except Exception as e:
        log.error(
            f"Unable to create SG entity {sg_type} with data: {data}")
        raise e

    compatibility_settings = addon_settings.get("compatibility_settings", {})
    default_task_type = compatibility_settings.get("default_task_type")

    return get_sg_entity_as_ay_dict(
        sg_session,
        sg_entity["type"],
        sg_entity["id"],
        sg_project_code_field,
        default_task_type,
        custom_attribs_map=custom_attribs_map
    )

def _add_paths(ay_project_name: str, ay_entity: Dict, data_to_update: Dict):
    """Adds local path to review file to `sg_path_to_*` as metadata.

     We are storing local paths for external processing, some studios might
     have tools to handle review files in another processes.
     """
    thumbnail_path = None
    found_reviewable = False

    representations = ayon_api.get_representations(
        ay_project_name, version_ids=[ay_entity.id])

    ay_version = ayon_api.get_version_by_id(ay_project_name, ay_entity.id)

    for representation in representations:

        local_path = representation["attrib"]["path"]
        representation_name = representation["name"]

        if representation_name == "thumbnail":
            thumbnail_path = local_path
            continue

        if not representation_name.startswith("review"):
            continue

        found_reviewable = True
        has_slate = "slate" in ay_version["attrib"]["families"]
        # clunky guess, not having access to ayon_core.VIDEO_EXTENSIONS
        if len(representation["files"]) == 1:
            data_to_update["sg_path_to_movie"] = local_path
            if has_slate:
                data_to_update["sg_movie_has_slate"] = True
        else:
            # Replace the frame number with '%04d'
            path_to_frame = re.sub(r"\.\d+\.", ".%04d.", local_path)

            data_to_update.update({
                "sg_path_to_movie": path_to_frame,
                "sg_path_to_frames": path_to_frame,
            })

            if has_slate:
                data_to_update["sg_frames_have_slate"] = True

    if not found_reviewable and thumbnail_path:
        data_to_update.update({
            "sg_path_to_movie": thumbnail_path,
            "sg_path_to_frames": thumbnail_path,
        })

def upload_ay_reviewable_to_sg(
    sg_session: shotgun_api3.Shotgun,
    ayon_entity_hub: ayon_api.entity_hub.EntityHub,
    ay_version_id: int,
):
    log.info(f"Uploading reviewable for '{ay_version_id}'")
    ay_project_name = ayon_entity_hub.project_name

    ay_version_entity = ayon_entity_hub.get_version_by_id(ay_version_id)
    if not ay_version_entity:
        raise ValueError(
            "Event has a non existent version entity "
            f"'{ay_version_id}'"
        )

    sg_version_id = ay_version_entity.attribs.get(SHOTGRID_ID_ATTRIB)
    sg_version_type = ay_version_entity.attribs.get(SHOTGRID_TYPE_ATTRIB)

    if not sg_version_id:
        raise ValueError(f"Version '{ay_version_id} not yet synched to SG.")

    get_revieawables_url = (
        f"projects/{ay_project_name}/versions/{ay_version_id}/reviewables"
    )

    response = ayon_api.get(get_revieawables_url)
    try:
        first_reviewable = response.data["reviewables"][0]

    # Valid version without reviewables, nothing to upload.
    except IndexError:
        log.debug("Version %s does not contain any reviewable.", ay_version_id)
        return

    get_file = f"projects/{ay_project_name}/files/{first_reviewable['fileId']}"

    response = ayon_api.get(get_file)
    with tempfile.TemporaryDirectory() as temp_dir:
        temp_file_path = os.path.join(
            temp_dir,
            first_reviewable["filename"]
        )
        log.debug(f'Creating temp file at: {temp_file_path}')
        with open(temp_file_path, 'w+b') as temp_file:
            temp_file.write(response.content)

        sg_session.upload(
            "Version",
            sg_version_id,
            temp_file_path,
            field_name="sg_uploaded_movie",
        )

        get_version_thumbnail_url = (f"projects/{ay_project_name}/versions/"
                    f"{ay_version_id}/thumbnail")

        response = ayon_api.get(get_version_thumbnail_url)
        if not response:
            log.warning(f"No thumbnail for '{ay_version_id}'.")
            return

        log.debug(f"Creating thumbnail file at: {temp_file_path}")
        temp_file_path = os.path.join(temp_dir, "thumbnail.jpg")
        with open(temp_file_path, 'w+b') as temp_file:
            temp_file.write(response.content)

        sg_session.upload_thumbnail(
            sg_version_type, sg_version_id, temp_file_path
        )<|MERGE_RESOLUTION|>--- conflicted
+++ resolved
@@ -1966,14 +1966,8 @@
         if not ayon_asset:
             raise ValueError(f"Not found '{folder_id}'")
 
-<<<<<<< HEAD
         ay_username = ay_entity.data.get("author")
         sg_user_id = get_sg_user_id(ay_username) if ay_username else -1
-=======
-        # sync version author
-        ay_username = ay_entity.data["author"]
-        sg_user_id = get_sg_user_id(ay_username)
->>>>>>> 4762e2b9
         if sg_user_id < 0:
             log.warning(
                 f"{ay_username} is not synchronized, "
