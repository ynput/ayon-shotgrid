--- conflicted
+++ resolved
@@ -1864,7 +1864,7 @@
     elif ay_entity.entity_type == "version":
         sg_type = "Version"
 
-        # this query shouldnt be necessary as we are reaching for attribs of
+        # this query shouldn't be necessary as we are reaching for attribs of
         # grandparent, but it seems that field is not returned correctly TODO
         folder_id = ay_entity.parent.parent.id
         ayon_asset = ayon_api.get_folder_by_id(
@@ -1877,17 +1877,12 @@
         sg_user_id = get_sg_user_id(ay_username)
         if sg_user_id < 0:
             log.warning(
-<<<<<<< HEAD
                 f"{ay_username} is not synchronized, "
                 f"Version will be created under script user."
             )
             data["description"] = f"Created in AYON by '{ay_username}'"
         else:
             data["user"] = {'type': 'HumanUser', 'id': sg_user_id}
-=======
-                f"Couldn't create version for not synced \"{ay_username}\"")
-            return
->>>>>>> c8be3d73
 
         product_name = ay_entity.parent.name
         version_str = str(ay_entity.version).zfill(3)
