import collections
from typing import Dict, Optional

from constants import (
    AYON_SHOTGRID_ATTRIBUTES_MAP,
    CUST_FIELD_CODE_ID,
    CUST_FIELD_CODE_SYNC,
    SG_COMMON_ENTITY_FIELDS,
    SG_PROJECT_ATTRS,
    SHOTGRID_ID_ATTRIB,
    SHOTGRID_TYPE_ATTRIB,
)

from ayon_api.entity_hub import ProjectEntity
from ayon_api.utils import slugify_string
from nxtools import logging
import shotgun_api3


<<<<<<< HEAD
def _sg_to_ay_dict(
    sg_entity: dict,
    project_code_field: str,
    custom_attribs_map: dict,
) -> dict:
    """Morph a Shotgrid entity dict into an Ayon's Entity Hub compatible one.
=======
def _sg_to_ay_dict(sg_entity: dict, project_code_field=None) -> dict:
    """Morph a ShotGrid entity dict into an ayon-api Entity Hub compatible one.
>>>>>>> da58c44f

    Create a dictionary that follows the Ayon Entity Hub schema and handle edge
    cases so it's ready for Ayon consumption.

    Folders: https://github.com/ynput/ayon-python-api/blob/30d702618b58676c3708f09f131a0974a92e1002/ayon_api/entity_hub.py#L2397  # noqa
    Tasks: https://github.com/ynput/ayon-python-api/blob/30d702618b58676c3708f09f131a0974a92e1002/ayon_api/entity_hub.py#L2579  # noqa

    Args:
        sg_entity (dict): Shotgun Entity dict representation.
        project_code_field (str): The Shotgrid project code field.
        custom_attribs_map (dict): Dictionary that maps names of attributes in AYON to Shotgrid equivalents.
    """
    logging.debug(f"Transforming sg_entity '{sg_entity}' to ayon dict.")

    ay_entity_type = "folder"
    task_type = None
    folder_type = None

    if sg_entity["type"] == "Task":
        ay_entity_type = "task"
        if not sg_entity["step"]:
            raise ValueError(
                f"Task {sg_entity} has no Pipeline Step assigned."
            )

        label = sg_entity["content"]
        task_type = sg_entity["step"]["name"]

        if not label and not task_type:
            raise ValueError(f"Unable to parse Task {sg_entity}")
        if label:
            name = slugify_string(label)
        else:
            name = slugify_string(task_type)

    elif sg_entity["type"] == "Project":
        name = slugify_string(sg_entity[project_code_field])
        label = sg_entity[project_code_field]
    else:
        name = slugify_string(sg_entity["code"])
        label = sg_entity["code"]
        folder_type = sg_entity["type"]

<<<<<<< HEAD
    sg_ay_dict = {
        "type": ay_entity_type, # In the EH there are either `folder_type` or `task_type`.
=======
    ay_dict = {
        # In the EntityHub there are either `folder_type` or `task_type`
        "type": ay_entity_type,
>>>>>>> da58c44f
        "label": label,
        "name": name,
        "attribs": {
            SHOTGRID_ID_ATTRIB: sg_entity["id"],
            SHOTGRID_TYPE_ATTRIB: sg_entity["type"],
        },
        "data": {
            CUST_FIELD_CODE_SYNC: sg_entity.get(CUST_FIELD_CODE_SYNC),
            CUST_FIELD_CODE_ID: sg_entity.get(CUST_FIELD_CODE_ID),
        }
    }
    if custom_attribs_map:
        for ay_attrib, sg_attrib in custom_attribs_map.items():
            sg_value = sg_entity.get(sg_attrib) or sg_entity.get(f"sg_{sg_attrib}")

            # If no value in SG entity skip
            if sg_value is None:
                continue
            
            sg_ay_dict["attribs"][ay_attrib] = sg_value

    if task_type:
        sg_ay_dict["task_type"] = task_type
    elif folder_type:
        sg_ay_dict["folder_type"] = folder_type

    return sg_ay_dict


def create_ay_fields_in_sg_entities(
    sg_session: shotgun_api3.Shotgun,
<<<<<<< HEAD
    sg_entities: list,
    custom_attribs_map: dict,
    custom_attribs_types: dict
):
    """Create Ayon fields in Shotgrid entities.
=======
    sg_entities: list
):
    """Create Ayon fields in ShotGrid entities.
>>>>>>> da58c44f

    Some fields need to exist in the ShotGrid Entities, mainly the `sg_ayon_id`
    and `sg_ayon_sync_status` for the correct operation of the handlers.

    Args:
<<<<<<< HEAD
        sg_session (shotgun_api3.Shotgun): Instance of a Shotgrid API Session.
        sg_entities (list): List of Shotgrid entities to create the fields in.
        custom_attribs_map (dict): Dictionary that maps names of attributes in
            AYON to Shotgrid equivalents.
        custom_attribs_types (dict): Dictionary that contains a tuple for each
            attribute containing the type of data and the scope of the attribute.
=======
        sg_session (shotgun_api3.Shotgun): Instance of a ShotGrid API Session.
>>>>>>> da58c44f
    """
    for sg_entity_type in sg_entities:
        get_or_create_sg_field(
            sg_session,
            sg_entity_type,
            "Ayon ID",
            "text",
            CUST_FIELD_CODE_ID,
        )

        get_or_create_sg_field(
            sg_session,
            sg_entity_type,
            "Ayon Sync Status",
            "list",
            CUST_FIELD_CODE_SYNC,
            field_properties={
                "name": "Ayon Sync Status",
                "description": "The Synchronization status with Ayon.",
                "valid_values": ["Synced", "Failed", "Skipped"],
            }
        )

        # Add custom attributes to entity
        create_ay_custom_attribs_in_sg_entity(
            sg_session,
            sg_entity_type,
            custom_attribs_map,
            custom_attribs_types
        )


def create_ay_custom_attribs_in_sg_entity(
    sg_session: shotgun_api3.Shotgun,
    sg_entity_type: str,
    custom_attribs_map: dict,
    custom_attribs_types: dict
):
    """Create Ayon custom attributes in Shotgrid entities.

    Args:
        sg_session (shotgun_api3.Shotgun): Instance of a Shotgrid API Session.
        sg_entities (list): List of Shotgrid entities to create the fields in.
        custom_attribs_map (dict): Dictionary that maps names of attributes in
            AYON to Shotgrid equivalents.
        custom_attribs_types (dict): Dictionary that contains a tuple for each
            attribute containing the type of data and the scope of the attribute.
    """
    # Add all the custom attributes
    for sg_attrib in custom_attribs_map.values():

        data_scope = custom_attribs_types.get(sg_attrib)
        if not data_scope:
            continue

        data_type, ent_scope = data_scope

        # TODO: Fix data type being a list
        data_type = data_type[0]

        # If SG entity type is not in the scope set on the attribute, skip it
        if sg_entity_type not in ent_scope:
            continue
        
        field_type = AYON_SHOTGRID_ATTRIBUTES_MAP[data_type]["name"]

<<<<<<< HEAD
        # First we simply validate whether the built-in attribute
        # already exists in the SG entity
        exists = check_sg_attribute_exists(
            sg_session,
            sg_entity_type,
            sg_attrib,
        )
        # If it doesn't exist, we create a custom attribute on the
        # SG entity by prefixing it with "sg_"
        if not exists:
            get_or_create_sg_field(
                sg_session,
                sg_entity_type,
                sg_attrib,
                field_type
            )


def create_ay_fields_in_sg_project(
    sg_session: shotgun_api3.Shotgun,
    custom_attribs_map: dict,
    custom_attribs_types: dict
):
    """Create Ayon Project fields in Shotgrid.
=======
def create_ay_fields_in_sg_project(sg_session: shotgun_api3.Shotgun):
    """Create Ayon Project fields in ShotGrid.
>>>>>>> da58c44f

    This will create Project Unique attributes into ShotGrid.

    Args:
<<<<<<< HEAD
        sg_session (shotgun_api3.Shotgun): Instance of a Shotgrid API Session.
        custom_attribs_map (dict): Dictionary that maps names of attributes in
            AYON to Shotgrid equivalents.
        custom_attribs_types (dict): Dictionary that contains a tuple for each
            attribute containing the type of data and the scope of the attribute.
=======
        sg_session (shotgun_api3.Shotgun): Instance of a ShotGrid API Session.
>>>>>>> da58c44f
    """
    for attribute, attribute_values in SG_PROJECT_ATTRS.items():
        logging.debug(f"Creating ShotGrid field for {attribute}")
        sg_field_name = attribute_values["name"]
        sg_field_code = attribute_values["sg_field"]
        sg_field_type = attribute_values["type"]
        sg_field_properties = {}

        if sg_field_type == "checkbox":
            sg_field_properties = {"default_value": False}

        get_or_create_sg_field(
            sg_session,
            "Project",
            sg_field_name,
            sg_field_type,
            field_code=sg_field_code,
            field_properties=sg_field_properties
        )

        # Add custom attributes to project
        create_ay_custom_attribs_in_sg_entity(
            sg_session,
            "Project",
            custom_attribs_map,
            custom_attribs_types
        )


def create_sg_entities_in_ay(
    project_entity: ProjectEntity,
    sg_session: shotgun_api3.Shotgun,
    shotgrid_project: dict,
    sg_enabled_entities: list,
):
    """Ensure AYON has all the SG Steps (to use as task types)

    and Folder types.

    Args:
        project_entity (ProjectEntity): The ProjectEntity for a given project.
        sg_session (shotgun_api3.Shotgun): Shotgun Session object.
        shotgrid_project (dict): The project owning the Tasks.
        sg_enabled_entities (list): The enabled entities.
    """

    # Types of SG entities to ignore as Ayon folders
    ignored_folder_types = {"task", "version"}

    # Find ShotGrid Entities that are to be treated as folders
    sg_folder_entities = [
        {"name": entity_type}
        for entity_type, _ in get_sg_project_enabled_entities(
            sg_session,
            shotgrid_project,
            sg_enabled_entities
        ) if entity_type.lower() not in ignored_folder_types
    ]

    new_folder_types = sg_folder_entities + project_entity.folder_types
    # So we can have a specific folder for AssetCategory
    new_folder_types.append({"name": "AssetCategory"})

    # Make sure list items are unique
    new_folder_types = list({
        entity['name']: entity
        for entity in new_folder_types
    }.values())
    project_entity.folder_types = new_folder_types

<<<<<<< HEAD
    # Add Shotgrid Statuses to Project Entity
    ay_status_codes = [s.short_name.lower() for s in list(project_entity.statuses)]
    for status_code, status_name in get_sg_statuses(sg_session).items():
        if status_code.lower() not in ay_status_codes:
            project_entity.statuses.create(status_name, short_name=status_code)
=======
    # Add ShotGrid Statuses to Project Entity
    for status in get_sg_statuses(sg_session):
        status_short_name, status_name = status
        project_entity.statuses.create(
            status_name, short_name=status_short_name)
>>>>>>> da58c44f

    # Add Project task types by querying ShotGrid Pipeline steps
    sg_steps = [
        {"name": step[0], "shortName": step[1]}
        for step in get_sg_pipeline_steps(
            sg_session,
            shotgrid_project,
            sg_enabled_entities
        )
    ]
    new_task_types = sg_steps + project_entity.task_types
    new_task_types = list({
        task['name']: task
        for task in new_task_types
    }.values())
    project_entity.task_types = new_task_types

    return sg_folder_entities, sg_steps


def get_asset_category(entity_hub, parent_entity, asset_category_name):
    """Look for existing "AssetCategory" folders in AYON.

        Asset categories are not entities per se in ShotGrid, they are
        a "string" field in the `Asset` type, which is then used to visually
        group `Asset`s; here we attempt to find any `AssetCategory` folder
        type that already matches the one in ShotGrid.

    Args:
        entity_hub (ayon_api.EntityHub): The project's entity hub.
        parent_entity: Ayon parent entity.
        asset_category_name (str): The Asset Category name.
    """
    logging.debug(
        "It's an AssetCategory, checking if it exists already."
    )
    entity_hub.query_entities_from_server()
    asset_categories = [
        entity
        for entity in entity_hub.entities
        if entity.entity_type.lower() == "folder" and entity.folder_type == "AssetCategory"  # noqa
    ]

    logging.debug(f"Found existing 'AssetCategory'(s)\n{asset_categories}")

    for asset_category in asset_categories:
        if (
            asset_category.name == asset_category_name
            and asset_category.parent.id == parent_entity.id
        ):
            logging.debug(f"AssetCategory already exists: {asset_category}")
            return asset_category

    logging.debug(f"Unable to find AssetCategory. {asset_category_name}")
    return None


def get_or_create_sg_field(
    sg_session: shotgun_api3.Shotgun,
    sg_entity_type: str,
    field_name: str,
    field_type: str,
    field_code: Optional[str] = None,
    field_properties: Optional[dict] = {}
):
    """Return a field from a ShotGrid Entity or create it if it doesn't exist.

    Args:
        sg_session (shotgun_api3.Shotgun): Instance of a ShotGrid API Session.
        sg_entity_type (str): The ShotGrid entity type the field belongs to.
        field_name (str): The ShotGrid field name, displayed in the UI.
        field_type (str): The type of ShotGrid field.
        field_code (Optional[str]): The ShotGrid field code, inferred from the
            the `field_name` if not provided.
        field_properties (Optional[dict]): Some fields allow extra properties,
            these can be defined with this argument.

    Returns:
        attribute_exists (str): The Field name (code).
    """
    if not field_code:
        field_code = f"sg_{field_name.lower().replace(' ', '_')}"

<<<<<<< HEAD
    attribute_exists = check_sg_attribute_exists(sg_session, sg_entity_type, field_code)

    if not attribute_exists:
        logging.debug(
            f"Shotgrid field {sg_entity_type} > {field_code} does not exist."
=======
    try:
        attribute_exists = sg_session.schema_field_read(
            sg_entity_type,
            field_name=field_code
        )
        if attribute_exists:
            logging.debug(
                f"ShotGrid field {sg_entity_type} > {field_code} exists."
            )
            return attribute_exists

    except Exception:
        # shotgun_api3.shotgun.Fault: API schema_field_read()
        pass

    if not attribute_exists:
        logging.debug(
            f"ShotGrid field {sg_entity_type} > {field_code} does not exists."
>>>>>>> da58c44f
        )

        try:
            attribute_exists = sg_session.schema_field_create(
                sg_entity_type,
                field_type,
                field_name,
                properties=field_properties,
            )
            logging.debug(
                f"Created ShotGrid field {sg_entity_type} > {field_code}"
            )
            return attribute_exists
        except Exception as e:
            logging.error(
                f"Can't create ShotGrid field {sg_entity_type} > {field_code}."
            )
            logging.error(e)

    return attribute_exists


def check_sg_attribute_exists(
    sg_session: shotgun_api3.Shotgun,
    sg_entity_type: str,
    field_code: str,
) -> bool:
    """Validate whether given field code exists under that entity type"""
    try:
        attribute_exists = sg_session.schema_field_read(
            sg_entity_type,
            field_name=field_code
        )
        return attribute_exists
    except Exception:
        # shotgun_api3.shotgun.Fault: API schema_field_read()
        pass
    
    return False


def get_sg_entities(
    sg_session: shotgun_api3.Shotgun,
    sg_project: dict,
    sg_enabled_entities: list,
    project_code_field: str,
    custom_attribs_map: dict,
    extra_fields: Optional[list] = None,
) -> tuple[dict, dict]:
    """Get all available entities within a ShotGrid Project.

    We check with ShotGrid to see what entities are enabled in a given project,
    then we build two dictionaries, one containing all entities with their ID
    as key and the representation as the value, and another dictionary where we
    store all the children on an entity, the key is the parent entity, and the
    value a list of it's children; all this by querying all the existing
    entities in a project for the enabled entities.

    Note: Asset Categories in ShotGrid aren't entities per se, or at least not
    queryable from the API, so we treat them as folders.

    Args:
        sg_session (shotgun_api3.Shotgun): Shotgun Session object.
        sg_project (dict): The Shotgrid project to query its entities.
        sg_enabled_entities (list): List of Shotgrid entities to query.
        project_code_field (str): The Shotgrid project code field.
        custom_attribs_map (dict): Dictionary that maps names of attributes in AYON to Shotgrid equivalents.
        extra_fields (list): List of extra fields to pass to the query.

    Returns:
        tuple(
            entities_by_id (dict): A dict containing all entities with
                their ID as key.
            entities_by_parent_id (dict): A dict containing all entities
                that have children.
        )

    """
    query_fields = list(SG_COMMON_ENTITY_FIELDS)

<<<<<<< HEAD
    if extra_fields and isinstance(extra_fields, list):
        query_fields += extra_fields

    for sg_attrib in custom_attribs_map.values():
        query_fields.extend([f"sg_{sg_attrib}", sg_attrib])
=======
    if custom_fields and isinstance(custom_fields, list):
        common_fields += custom_fields
>>>>>>> da58c44f

    project_enabled_entities = get_sg_project_enabled_entities(
        sg_session,
        sg_project,
        sg_enabled_entities
    )

    if not project_code_field:
        project_code_field = "code"

    # TODO: Add support to sync versions too
    entities_to_ignore = ["Version"]

    sg_ay_dicts = {
        sg_project["id"]: _sg_to_ay_dict(
            sg_project,
            project_code_field,
            custom_attribs_map,
        ),
    }

    sg_ay_dicts_parents: Dict[str, list] = (
        collections.defaultdict(list)
    )

    for enabled_entity in project_enabled_entities:
        entity_name, parent_field = enabled_entity

        if entity_name in entities_to_ignore:
            continue
        
        sg_entities = sg_session.find(
            entity_name,
            filters=[["project", "is", sg_project]],
            fields=query_fields,
        )
        if sg_entities:
            for sg_entity in sg_entities:
                parent_id = sg_project["id"]

<<<<<<< HEAD
                if parent_field != "project" and sg_entity[parent_field] and entity_name != "Asset":
                    parent_id = sg_entity[parent_field]["id"]
                elif entity_name == "Asset" and sg_entity["sg_asset_type"]:
                    # Asset Caregories (sg_asset_type) are not entities
                    # (or at least arent queryable) in Shotgrid
                    # thus here we create common folders.
                    asset_category = sg_entity["sg_asset_type"]
=======
                if (
                    parent_field != "project"
                    and entity[parent_field]
                    and entity_name != "Asset"
                ):
                    parent_id = entity[parent_field]["id"]
                elif entity_name == "Asset" and entity["sg_asset_type"]:
                    # Asset Categories (sg_asset_type) are not entities
                    # (or at least aren't queryable) in ShotGrid
                    # thus here we create common folders.
                    asset_category = entity["sg_asset_type"]
                    # asset category entity name
                    cat_ent_name = slugify_string(asset_category).lower()
>>>>>>> da58c44f
                    asset_category_entity = {
                        "label": asset_category,
                        "name": cat_ent_name,
                        "attribs": {
                            SHOTGRID_ID_ATTRIB: slugify_string(
                                asset_category).lower(),
                            SHOTGRID_TYPE_ATTRIB: "AssetCategory",
                        },
                        "data": {
                            CUST_FIELD_CODE_ID: None,
                            CUST_FIELD_CODE_SYNC: None,
                        },
                        "type": "folder",
                        "folder_type": "AssetCategory",
                    }

<<<<<<< HEAD
                    if not sg_ay_dicts.get(asset_category_entity["name"]):
                        sg_ay_dicts[asset_category_entity["name"]] = asset_category_entity
                        sg_ay_dicts_parents[sg_project["id"]].append(asset_category_entity)
=======
                    if not entities_by_id.get(cat_ent_name):
                        entities_by_id[cat_ent_name] = asset_category_entity
                        entities_by_parent_id[
                            sg_project["id"]].append(asset_category_entity)
>>>>>>> da58c44f

                    parent_id = cat_ent_name

<<<<<<< HEAD
                sg_ay_dict = _sg_to_ay_dict(
                    sg_entity,
                    project_code_field,
                    custom_attribs_map,
                )
=======
                #
                entity = _sg_to_ay_dict(
                    entity, project_code_field=project_code_field)
                entities_by_id[entity["attribs"][SHOTGRID_ID_ATTRIB]] = entity
                entities_by_parent_id[parent_id].append(entity)
>>>>>>> da58c44f

                sg_ay_dicts[sg_ay_dict["attribs"][SHOTGRID_ID_ATTRIB]] = sg_ay_dict
                sg_ay_dicts_parents[parent_id].append(sg_ay_dict)

    return sg_ay_dicts, sg_ay_dicts_parents


def get_sg_entity_as_ay_dict(
    sg_session: shotgun_api3.Shotgun,
    sg_type: str,
    sg_id: int,
    project_code_field: str,
    custom_attribs_map: Optional[dict] = None,
    extra_fields: Optional[list] = None,
    retired_only: Optional[bool] = False,
) -> dict:
    """Get a ShotGrid entity, and morph it to an Ayon compatible one.

    Args:
        sg_session (shotgun_api3.Shotgun): Shotgun Session object.
<<<<<<< HEAD
        sg_type (str): The Shotgrid entity type.
        sg_id (int): Shotgrid ID of the entity to query.
        project_code_field (str): The Shotgrid project code field.
        custom_attribs_map (dict): Dictionary that maps names of attributes in AYON to Shotgrid equivalents.
=======
        sg_type (str): The ShotGrid entity type.
        sg_id (int): ShotGrid ID of the entity to query.
>>>>>>> da58c44f
        extra_fields (Optional[list]): List of optional fields to query.
        retired_only (bool): Whether to return only retired entities.
    Returns:
        new_entity (dict): The ShotGrid entity ready for Ayon consumption.
    """
    query_fields = list(SG_COMMON_ENTITY_FIELDS)
    if extra_fields and isinstance(extra_fields, list):
        query_fields.extend(extra_fields)
    else:
        extra_fields = []

    # If custom attributes are passed, query each of them
    # NOTE: we query both with the prefix "sg_" and without
    # to account for the fact that some attributes are built-in
    # and some aren't in SG
    if custom_attribs_map:
        for sg_attrib in custom_attribs_map.values():
            query_fields.extend([f"sg_{sg_attrib}", sg_attrib])

    if project_code_field not in query_fields:
        query_fields.append(project_code_field)

    sg_entity = sg_session.find_one(
        sg_type,
        filters=[["id", "is", sg_id]],
        fields=query_fields,
        retired_only=retired_only
    )

    if not sg_entity:
        return {}

    sg_ay_dict = _sg_to_ay_dict(
        sg_entity, project_code_field, custom_attribs_map
    )

    # TODO: add missing sg_status_list?
    for field in extra_fields:
        sg_value = sg_entity.get(field)
        # If no value in SG entity skip
        if sg_value is None:
            continue
        
        sg_ay_dict["data"][field] = sg_value

    return sg_ay_dict


def get_sg_entity_parent_field(
    sg_session: shotgun_api3.Shotgun,
    sg_project: dict,
    sg_entity_type: str,
    sg_enabled_entities: list
) -> str:
    """Find the ShotGrid entity field that points to its parent.

    This is handy since there is really no way to tell the parent entity of
    a ShotGrid entity unless you don't know this field, and it can change based
    on projects and their Tracking Settings.

    Args:
        sg_session (shotgun_api3.Shotgun): Shotgun Session object.
        sg_project (dict): Shotgun Project dict representation.
        sg_entity_type (str): Shotgun Entity type.

    Returns:
        sg_parent_field (str): The field that points to the entity parent.
    """
    sg_parent_field = ""

    for entity_tuple in get_sg_project_enabled_entities(
        sg_session, sg_project, sg_enabled_entities
    ):
        entity_type, parent_field = entity_tuple

        if entity_type == sg_entity_type:
            sg_parent_field = parent_field

    return sg_parent_field


def get_sg_missing_ay_attributes(sg_session: shotgun_api3.Shotgun):
    """ Ensure all the Ayon required fields are present in ShotGrid.

    Args:
        sg_session (shotgun_api3.Shotgun): Instance of a ShotGrid API Session.

    Returns:
        missing_attrs (list): Contains any missing attribute, if any.
    """
    missing_attrs = []
    for ayon_attr, attr_dict in SG_PROJECT_ATTRS.items():
        try:
            sg_session.schema_field_read(
                "Project",
                field_name=f"sg_{ayon_attr}"
            )
        except Exception:
            # shotgun_api3.shotgun.Fault: API schema_field_read()
            missing_attrs.append(ayon_attr)

    return missing_attrs


def get_sg_project_by_id(
    sg_session: shotgun_api3.Shotgun,
    project_id: int,
    extra_fields: Optional[list] = None
) -> dict:
    """ Find a project in ShotGrid by its id.

    Args:
        sg_session (shotgun_api3.Shotgun): Shotgun Session object.
        project_id (int): The project ID to look for.
        extra_fields (Optional[list]): List of optional fields to query.
    Returns:
        sg_project (dict): ShotGrid Project dict.
     """
    common_fields = list(SG_COMMON_ENTITY_FIELDS)

    if extra_fields:
        common_fields.extend(extra_fields)

    sg_project = sg_session.find_one(
        "Project",
        [["id", "is", project_id]],
        fields=common_fields,
    )

    if not sg_project:
        raise ValueError(f"Unable to find project {project_id} in ShotGrid.")

    return sg_project


def get_sg_project_by_name(
    sg_session: shotgun_api3.Shotgun,
    project_name: str,
    custom_fields: list = None,
) -> dict:
    """ Find a project in ShotGrid by its name.

    Args:
        sg_session (shotgun_api3.Shotgun): Shotgun Session object.
        project_name (str): The project name to look for.
    Returns:
        sg_project (dict): ShotGrid Project dict.
    """
    common_fields = ["id", "code", "name", "sg_status"]

    if custom_fields and isinstance(custom_fields, list):
        common_fields += custom_fields

    sg_project = sg_session.find_one(
        "Project",
        [["name", "is", project_name]],
        fields=common_fields,
    )

    if not sg_project:
        raise ValueError(f"Unable to find project {project_name} in ShotGrid.")

    return sg_project


def get_sg_project_enabled_entities(
    sg_session: shotgun_api3.Shotgun,
    sg_project: dict,
    sg_enabled_entities: list,
) -> list:
    """Function to get all enabled entities in a project.

    ShotGrid allows a lot of flexibility when it comes to hierarchies, here we
    find all the enabled entity type (Shots, Sequence, etc) in a specific
    project and provide the configured field that points to the parent entity.

    Args:
        sg_session (shotgun_api3.Shotgun): Shotgun Session object.
        project_name (str): The project name to look for.

    Returns:
        project_entities (list[tuple(entity type, parent field)]): List of
            enabled entities names and their respective parent field.
    """
    sg_project = sg_session.find_one(
        "Project",
        filters=[["id", "is", sg_project["id"]]],
        fields=["tracking_settings"]
    )

    if not sg_project:
        logging.error(
            f"Unable to find {sg_project} in the ShotGrid instance."
        )
        return []

    sg_project_schema = sg_session.schema_entity_read(
        project_entity=sg_project
    )

    project_navigation = sg_project["tracking_settings"]["navchains"]
    project_navigation["Task"] = "entity"

    project_entities = []

    for sg_entity_type in sg_enabled_entities:
        if sg_entity_type == "Project":
            continue

        is_entity_enabled = sg_project_schema.get(
            sg_entity_type, {}
        ).get("visible", {}).get("value", False)

        if is_entity_enabled:
            parent_field = project_navigation.get(sg_entity_type, None)

            if parent_field and parent_field != "__flat__":
                if "," in parent_field:
                    # This catches instances where the Hierarchy is set to
                    # something like "Seq > Scene > Shot" which returns
                    # a string like so: 'sg_scene,Scene.sg_sequence' and
                    # confusing enough we want the first element to be
                    # the parent.
                    parent_field = parent_field.split(",")[0]

                project_entities.append((
                    sg_entity_type,
                    parent_field.replace(f"{sg_entity_type}.", "")
                ))
            else:
                project_entities.append((sg_entity_type, "project"))

    logging.debug(f"Project {sg_project} enabled entities: {project_entities}")
    return project_entities


<<<<<<< HEAD
def get_sg_statuses(
    sg_session: shotgun_api3.Shotgun,
    sg_entity_type: Optional[str] = None
) -> dict:
    """ Get all Statuses on a Shotgrid project.
=======
def get_sg_statuses(sg_session: shotgun_api3.Shotgun) -> dict:
    """ Get all Statuses on a ShotGrid project.
>>>>>>> da58c44f

    Args:
        sg_session (shotgun_api3.Shotgun): Shotgun Session object.

    Returns:
        sg_statuses (list[tuple()]): ShotGrid Project Statuses list of tuples.
    """
    # If given an entity type, we filter out the statuses by just the ones
    # supported by that entity
    # NOTE: this is a limitation in Ayon as the statuses are global and not
    # per entity
    if sg_entity_type:
        entity_status = sg_session.schema_field_read(sg_entity_type, "sg_status_list")
        sg_statuses = entity_status["sg_status_list"]["properties"]["display_values"]["value"]
        logging.debug(f"Shotgrid Statuses supported by {sg_entity_type}: {sg_statuses}")
        return sg_statuses
    
    sg_statuses = {
        status["code"]: status["name"]
        for status in sg_session.find("Status", [], fields=["name", "code"])
<<<<<<< HEAD
    }
    logging.debug(f"Shotgrid Statuses: {sg_statuses}")
=======
    ]
    logging.debug(f"ShotGrid Statuses: {sg_statuses}")
>>>>>>> da58c44f
    return sg_statuses


def get_sg_pipeline_steps(
    sg_session: shotgun_api3.Shotgun,
    shotgrid_project: dict,
    sg_enabled_entities: list,
) -> list:
    """ Get all pipeline steps on a ShotGrid project.

    Args:
        sg_session (shotgun_api3.Shotgun): ShotGrid Session object.
        shotgrid_project (dict): The project owning the Pipeline steps.
    Returns:
        sg_steps (list): ShotGrid Project Pipeline Steps list.
    """
    sg_steps = []
    enabled_entities = get_sg_project_enabled_entities(
        sg_session,
        shotgrid_project,
        sg_enabled_entities
    )

    pipeline_steps = sg_session.find(
        "Step",
        filters=[{
                "filter_operator": "any",
                "filters": [
                    ["entity_type", "is", entity]
                    for entity, _ in enabled_entities
                ]
            }],
        fields=["code", "short_name", "entity_type"]
    )

    for step in pipeline_steps:
        sg_steps.append((step["code"], step["short_name"].lower()))

    sg_steps = list(set(sg_steps))
<<<<<<< HEAD
    logging.debug(f"Shotgrid Pipeline Steps: {sg_steps}")
    return sg_steps


def get_sg_custom_attributes_data(
    sg_session: shotgun_api3.Shotgun,
    ay_entity: dict,
    sg_entity_type: str,
    custom_attribs_map: dict,
) -> dict:
    """Get a dictionary with all the extra attributes we want to sync to SG
    
    Args:
        sg_session (shotgun_api3.Shotgun): Instance of a Shotgrid API Session.
        sg_entity (dict): Dictionary that holds the Ayon entity data that we
            want to sync to Shotgrid.
        custom_attribs_map (dict): Dictionary that maps names of attributes in
            AYON to Shotgrid equivalents.
    """
    data_to_update = {}
    for ay_attrib, sg_attrib in custom_attribs_map.items():
        if ay_attrib in ["status", "tags"]:
            attrib_value = ay_entity.get(ay_attrib)
        else:
            attrib_value = ay_entity["attribs"].get(ay_attrib)
        
        if attrib_value is None:
            continue
        
        exists = check_sg_attribute_exists(
            sg_session, sg_entity_type, sg_attrib
        )
        if not exists:
            sg_attrib = f"sg_{sg_attrib}"
            exists = check_sg_attribute_exists(
                sg_session, sg_entity_type, sg_attrib
            )
        
        if exists:
            data_to_update[sg_attrib] = attrib_value
    
    return data_to_update


def update_ay_entity_custom_attributes(
    ay_entity: dict,
    sg_ay_dict: dict,
    custom_attribs_map: dict,
    values_to_update: Optional[list] = None,
):
    """Update Ayon entity custom attributes from Shotgrid dictionary"""
    for ay_attrib, sg_attrib in custom_attribs_map.items():
        if values_to_update and ay_attrib not in values_to_update:
            continue
        
        attrib_value = sg_ay_dict["attribs"].get(sg_attrib)
        if attrib_value is None:
            continue

        if ay_attrib == "tags":
            logging.warning("Tags update is not supported yet.")
        elif ay_attrib == "status":
            ay_entity.status = attrib_value
        else:
            ay_entity.attribs.set(ay_attrib, attrib_value)
=======
    logging.debug(f"ShotGrid Pipeline Steps: {sg_steps}")
    return sg_steps
>>>>>>> da58c44f
<|MERGE_RESOLUTION|>--- conflicted
+++ resolved
@@ -17,17 +17,12 @@
 import shotgun_api3
 
 
-<<<<<<< HEAD
 def _sg_to_ay_dict(
     sg_entity: dict,
     project_code_field: str,
     custom_attribs_map: dict,
 ) -> dict:
-    """Morph a Shotgrid entity dict into an Ayon's Entity Hub compatible one.
-=======
-def _sg_to_ay_dict(sg_entity: dict, project_code_field=None) -> dict:
     """Morph a ShotGrid entity dict into an ayon-api Entity Hub compatible one.
->>>>>>> da58c44f
 
     Create a dictionary that follows the Ayon Entity Hub schema and handle edge
     cases so it's ready for Ayon consumption.
@@ -71,14 +66,8 @@
         label = sg_entity["code"]
         folder_type = sg_entity["type"]
 
-<<<<<<< HEAD
     sg_ay_dict = {
-        "type": ay_entity_type, # In the EH there are either `folder_type` or `task_type`.
-=======
-    ay_dict = {
-        # In the EntityHub there are either `folder_type` or `task_type`
         "type": ay_entity_type,
->>>>>>> da58c44f
         "label": label,
         "name": name,
         "attribs": {
@@ -110,32 +99,22 @@
 
 def create_ay_fields_in_sg_entities(
     sg_session: shotgun_api3.Shotgun,
-<<<<<<< HEAD
     sg_entities: list,
     custom_attribs_map: dict,
     custom_attribs_types: dict
 ):
-    """Create Ayon fields in Shotgrid entities.
-=======
-    sg_entities: list
-):
     """Create Ayon fields in ShotGrid entities.
->>>>>>> da58c44f
 
     Some fields need to exist in the ShotGrid Entities, mainly the `sg_ayon_id`
     and `sg_ayon_sync_status` for the correct operation of the handlers.
 
     Args:
-<<<<<<< HEAD
-        sg_session (shotgun_api3.Shotgun): Instance of a Shotgrid API Session.
+        sg_session (shotgun_api3.Shotgun): Instance of a ShotGrid API Session.
         sg_entities (list): List of Shotgrid entities to create the fields in.
         custom_attribs_map (dict): Dictionary that maps names of attributes in
             AYON to Shotgrid equivalents.
         custom_attribs_types (dict): Dictionary that contains a tuple for each
             attribute containing the type of data and the scope of the attribute.
-=======
-        sg_session (shotgun_api3.Shotgun): Instance of a ShotGrid API Session.
->>>>>>> da58c44f
     """
     for sg_entity_type in sg_entities:
         get_or_create_sg_field(
@@ -202,7 +181,6 @@
         
         field_type = AYON_SHOTGRID_ATTRIBUTES_MAP[data_type]["name"]
 
-<<<<<<< HEAD
         # First we simply validate whether the built-in attribute
         # already exists in the SG entity
         exists = check_sg_attribute_exists(
@@ -227,23 +205,15 @@
     custom_attribs_types: dict
 ):
     """Create Ayon Project fields in Shotgrid.
-=======
-def create_ay_fields_in_sg_project(sg_session: shotgun_api3.Shotgun):
-    """Create Ayon Project fields in ShotGrid.
->>>>>>> da58c44f
 
     This will create Project Unique attributes into ShotGrid.
 
     Args:
-<<<<<<< HEAD
-        sg_session (shotgun_api3.Shotgun): Instance of a Shotgrid API Session.
+        sg_session (shotgun_api3.Shotgun): Instance of a ShotGrid API Session.
         custom_attribs_map (dict): Dictionary that maps names of attributes in
             AYON to Shotgrid equivalents.
         custom_attribs_types (dict): Dictionary that contains a tuple for each
             attribute containing the type of data and the scope of the attribute.
-=======
-        sg_session (shotgun_api3.Shotgun): Instance of a ShotGrid API Session.
->>>>>>> da58c44f
     """
     for attribute, attribute_values in SG_PROJECT_ATTRS.items():
         logging.debug(f"Creating ShotGrid field for {attribute}")
@@ -314,19 +284,11 @@
     }.values())
     project_entity.folder_types = new_folder_types
 
-<<<<<<< HEAD
-    # Add Shotgrid Statuses to Project Entity
+    # Add ShotGrid Statuses to Project Entity
     ay_status_codes = [s.short_name.lower() for s in list(project_entity.statuses)]
     for status_code, status_name in get_sg_statuses(sg_session).items():
         if status_code.lower() not in ay_status_codes:
             project_entity.statuses.create(status_name, short_name=status_code)
-=======
-    # Add ShotGrid Statuses to Project Entity
-    for status in get_sg_statuses(sg_session):
-        status_short_name, status_name = status
-        project_entity.statuses.create(
-            status_name, short_name=status_short_name)
->>>>>>> da58c44f
 
     # Add Project task types by querying ShotGrid Pipeline steps
     sg_steps = [
@@ -410,32 +372,11 @@
     if not field_code:
         field_code = f"sg_{field_name.lower().replace(' ', '_')}"
 
-<<<<<<< HEAD
     attribute_exists = check_sg_attribute_exists(sg_session, sg_entity_type, field_code)
 
     if not attribute_exists:
         logging.debug(
             f"Shotgrid field {sg_entity_type} > {field_code} does not exist."
-=======
-    try:
-        attribute_exists = sg_session.schema_field_read(
-            sg_entity_type,
-            field_name=field_code
-        )
-        if attribute_exists:
-            logging.debug(
-                f"ShotGrid field {sg_entity_type} > {field_code} exists."
-            )
-            return attribute_exists
-
-    except Exception:
-        # shotgun_api3.shotgun.Fault: API schema_field_read()
-        pass
-
-    if not attribute_exists:
-        logging.debug(
-            f"ShotGrid field {sg_entity_type} > {field_code} does not exists."
->>>>>>> da58c44f
         )
 
         try:
@@ -516,16 +457,11 @@
     """
     query_fields = list(SG_COMMON_ENTITY_FIELDS)
 
-<<<<<<< HEAD
     if extra_fields and isinstance(extra_fields, list):
         query_fields += extra_fields
 
     for sg_attrib in custom_attribs_map.values():
         query_fields.extend([f"sg_{sg_attrib}", sg_attrib])
-=======
-    if custom_fields and isinstance(custom_fields, list):
-        common_fields += custom_fields
->>>>>>> da58c44f
 
     project_enabled_entities = get_sg_project_enabled_entities(
         sg_session,
@@ -566,29 +502,20 @@
             for sg_entity in sg_entities:
                 parent_id = sg_project["id"]
 
-<<<<<<< HEAD
-                if parent_field != "project" and sg_entity[parent_field] and entity_name != "Asset":
-                    parent_id = sg_entity[parent_field]["id"]
-                elif entity_name == "Asset" and sg_entity["sg_asset_type"]:
-                    # Asset Caregories (sg_asset_type) are not entities
-                    # (or at least arent queryable) in Shotgrid
-                    # thus here we create common folders.
-                    asset_category = sg_entity["sg_asset_type"]
-=======
                 if (
                     parent_field != "project"
                     and entity[parent_field]
                     and entity_name != "Asset"
                 ):
-                    parent_id = entity[parent_field]["id"]
-                elif entity_name == "Asset" and entity["sg_asset_type"]:
+                    parent_id = sg_entity[parent_field]["id"]
+                elif entity_name == "Asset" and sg_entity["sg_asset_type"]:
                     # Asset Categories (sg_asset_type) are not entities
                     # (or at least aren't queryable) in ShotGrid
                     # thus here we create common folders.
-                    asset_category = entity["sg_asset_type"]
+                    asset_category = sg_entity["sg_asset_type"]
                     # asset category entity name
                     cat_ent_name = slugify_string(asset_category).lower()
->>>>>>> da58c44f
+
                     asset_category_entity = {
                         "label": asset_category,
                         "name": cat_ent_name,
@@ -605,33 +532,18 @@
                         "folder_type": "AssetCategory",
                     }
 
-<<<<<<< HEAD
-                    if not sg_ay_dicts.get(asset_category_entity["name"]):
-                        sg_ay_dicts[asset_category_entity["name"]] = asset_category_entity
-                        sg_ay_dicts_parents[sg_project["id"]].append(asset_category_entity)
-=======
-                    if not entities_by_id.get(cat_ent_name):
-                        entities_by_id[cat_ent_name] = asset_category_entity
-                        entities_by_parent_id[
-                            sg_project["id"]].append(asset_category_entity)
->>>>>>> da58c44f
+                    if not sg_ay_dicts.get(cat_ent_name):
+                        sg_ay_dicts[cat_ent_name] = asset_category_entity
+                        sg_ay_dicts_parents[
+                          sg_project["id"]].append(asset_category_entity)
 
                     parent_id = cat_ent_name
 
-<<<<<<< HEAD
                 sg_ay_dict = _sg_to_ay_dict(
                     sg_entity,
                     project_code_field,
                     custom_attribs_map,
                 )
-=======
-                #
-                entity = _sg_to_ay_dict(
-                    entity, project_code_field=project_code_field)
-                entities_by_id[entity["attribs"][SHOTGRID_ID_ATTRIB]] = entity
-                entities_by_parent_id[parent_id].append(entity)
->>>>>>> da58c44f
-
                 sg_ay_dicts[sg_ay_dict["attribs"][SHOTGRID_ID_ATTRIB]] = sg_ay_dict
                 sg_ay_dicts_parents[parent_id].append(sg_ay_dict)
 
@@ -651,15 +563,10 @@
 
     Args:
         sg_session (shotgun_api3.Shotgun): Shotgun Session object.
-<<<<<<< HEAD
-        sg_type (str): The Shotgrid entity type.
-        sg_id (int): Shotgrid ID of the entity to query.
+        sg_type (str): The ShotGrid entity type.
+        sg_id (int): ShotGrid ID of the entity to query.
         project_code_field (str): The Shotgrid project code field.
         custom_attribs_map (dict): Dictionary that maps names of attributes in AYON to Shotgrid equivalents.
-=======
-        sg_type (str): The ShotGrid entity type.
-        sg_id (int): ShotGrid ID of the entity to query.
->>>>>>> da58c44f
         extra_fields (Optional[list]): List of optional fields to query.
         retired_only (bool): Whether to return only retired entities.
     Returns:
@@ -896,16 +803,11 @@
     return project_entities
 
 
-<<<<<<< HEAD
 def get_sg_statuses(
     sg_session: shotgun_api3.Shotgun,
     sg_entity_type: Optional[str] = None
 ) -> dict:
-    """ Get all Statuses on a Shotgrid project.
-=======
-def get_sg_statuses(sg_session: shotgun_api3.Shotgun) -> dict:
     """ Get all Statuses on a ShotGrid project.
->>>>>>> da58c44f
 
     Args:
         sg_session (shotgun_api3.Shotgun): Shotgun Session object.
@@ -926,13 +828,8 @@
     sg_statuses = {
         status["code"]: status["name"]
         for status in sg_session.find("Status", [], fields=["name", "code"])
-<<<<<<< HEAD
     }
-    logging.debug(f"Shotgrid Statuses: {sg_statuses}")
-=======
-    ]
     logging.debug(f"ShotGrid Statuses: {sg_statuses}")
->>>>>>> da58c44f
     return sg_statuses
 
 
@@ -972,8 +869,7 @@
         sg_steps.append((step["code"], step["short_name"].lower()))
 
     sg_steps = list(set(sg_steps))
-<<<<<<< HEAD
-    logging.debug(f"Shotgrid Pipeline Steps: {sg_steps}")
+    logging.debug(f"ShotGrid Pipeline Steps: {sg_steps}")
     return sg_steps
 
 
@@ -1037,8 +933,4 @@
         elif ay_attrib == "status":
             ay_entity.status = attrib_value
         else:
-            ay_entity.attribs.set(ay_attrib, attrib_value)
-=======
-    logging.debug(f"ShotGrid Pipeline Steps: {sg_steps}")
-    return sg_steps
->>>>>>> da58c44f
+            ay_entity.attribs.set(ay_attrib, attrib_value)