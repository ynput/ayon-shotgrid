"""
A Shotgrid Events listener leecher for Ayon.

This service will continually run and query the EventLogEntry table from
Shotgrid and converts them to Ayon events, and can be configured from the Ayon
Addon settings page.
"""
import sys
import time
import signal
import socket
from typing import Any, Callable, Union
from nxtools import logging, log_traceback

from constants import (
    SG_EVENT_TYPES,
    SG_EVENT_QUERY_FIELDS,
)

import ayon_api
import shotgun_api3


class ShotgridListener:
    def __init__(self, func: Union[Callable, None] = None):
        """Ensure both Ayon and Shotgrid connections are available.

        Set up common needed attributes and handle shotgrid connection
        closure via signal handlers.

        Args:
            func (Callable, None): In case we want to override the default
                function we cast to the processed events.
        """
        logging.info("Initializing the Shotgrid Listener.")
        if func is None:
            self.func = self.send_shotgrid_event_to_ayon
        else:
            self.func = func

        logging.debug(f"Callback method is {self.func}.")

        try:
            ayon_api.init_service()
            self.settings = ayon_api.get_service_addon_settings()
            service_settings = self.settings["service_settings"]

            self.sg_url = self.settings["shotgrid_server"]
            self.sg_project_code_field = self.settings[
                "shotgrid_project_code_field"]

<<<<<<< HEAD
            # get server op related ShotGrid script api properties
            shotgrid_secret = ayon_api.get_secret(
                service_settings["script_key"])
            self.sg_api_key = shotgrid_secret.get("value")
            if not self.sg_api_key:
                raise ValueError(
                    "Shotgrid API Key not found. Make sure to set it in the "
                    "Addon System settings."
                )

            self.sg_script_name = service_settings["script_name"]
            if not self.sg_script_name:
                raise ValueError(
                    "Shotgrid Script Name not found. Make sure to set it in "
                    "the Addon System settings."
                )
=======
            sg_secret = ayon_api.get_secret(self.settings["shotgrid_api_secret"])
            self.sg_script_name = sg_secret.get("name")
            self.sg_api_key = sg_secret.get("value")

            self.custom_attribs_map = {
                attr["ayon"]: attr["sg"]
                for attr in self.settings["compatibility_settings"]["custom_attribs_map"]
                if attr["sg"]
            }
            self.custom_attribs_map.update({
                "status": "status_list",
                "tags": "tags"
            })

            self.sg_enabled_entities = self.settings["compatibility_settings"]["shotgrid_enabled_entities"]
>>>>>>> ece6740a

            try:
                self.shotgrid_polling_frequency = int(
                    service_settings["polling_frequency"]
                )
            except Exception:
                self.shotgrid_polling_frequency = 10

        except Exception as e:
            logging.error("Unable to get Addon settings from the server.")
            log_traceback(e)
            raise e

        try:
            self.sg_session = shotgun_api3.Shotgun(
                self.sg_url, script_name=self.sg_script_name, api_key=self.sg_api_key
            )
            self.sg_session.connect()
        except Exception as e:
            logging.error("Unable to connect to Shotgrid Instance:")
            log_traceback(e)
            raise e

        signal.signal(signal.SIGINT, self._signal_teardown_handler)
        signal.signal(signal.SIGTERM, self._signal_teardown_handler)

    def _signal_teardown_handler(self, signalnum, frame):
        logging.warning("Process stop requested. Terminating process.")
        self.sg_session.close()
        logging.warning("Termination finished.")
        sys.exit(0)

    def _build_shotgrid_filters(self):
        """Build SG filters for Events query.

        We want to filter out all the Events in the SG database that do not
        meet our needs:
            1) Events of Projects with "AYON Auto Sync" enabled.
            2) Events on entities and type for entities we track.

        Returns:
            filters (list): Filter to apply to the SG query.
        """
        filters = []

        sg_projects = self.sg_session.find(
            "Project", filters=[["sg_ayon_auto_sync", "is", True]]
        )

        if not sg_projects:
            return []

        filters.append(["project", "in", sg_projects])

        sg_event_types = []

        # TODO: Create a complex filter so skip event types "_Change" that
        # we don't handle.
        for entity_type in self.sg_enabled_entities:
            for event_name in SG_EVENT_TYPES:
                sg_event_types.append(event_name.format(entity_type))

        if sg_event_types:
            filters.append(["event_type", "in", sg_event_types])

        return filters

    def _get_last_event_processed(self, sg_filters):
        """Find the Event ID for the last SG processed event.

        First attempt to find it via AYON, if none is found we get the last
        matching event from Shotgrid.

        Returns:
            last_event_id (int): The last known Event id.
        """
        last_event_id = None

        for last_event_id in ayon_api.get_events(
            topics=["shotgrid.leech"], fields=["hash"]
        ):
            last_event_id = int(last_event_id["hash"])

        if not last_event_id:
            last_event = self.sg_session.find_one(
                "EventLogEntry",
                filters=sg_filters,
                fields=["id", "project"],
                order=[{"column": "id", "direction": "desc"}],
            )
            last_event_id = last_event["id"]

        logging.debug(f"Last non-processed SG Event is {last_event}")

        return last_event_id

    def start_listening(self):
        """Main loop querying the Shotgrid database for new events

        Since Shotgrid does not have an event hub per se, we need to query
        the "EventLogEntry table and send these as Ayon events for processing.

        We try to continue from the last Event processed by the leecher, if
        none is found we start at the moment in time.
        """
        logging.info("Start listening for Shotgrid Events...")

        sg_filters = self._build_shotgrid_filters()
        last_event_id = self._get_last_event_processed(sg_filters)

        while True:
            sg_filters = self._build_shotgrid_filters()
            if not sg_filters:
                time.sleep(self.shotgrid_polling_frequency)
                continue

            sg_filters.append(["id", "greater_than", last_event_id])

            try:
                events = self.sg_session.find(
                    "EventLogEntry",
                    sg_filters,
                    SG_EVENT_QUERY_FIELDS,
                    order=[{"column": "id", "direction": "asc"}],
                    limit=50,
                )

                if not events:
                    time.sleep(self.shotgrid_polling_frequency)
                    continue

                logging.info(f"Found {len(events)} events in Shotgrid.")

                for event in events:
                    if not event:
                        continue

                    # Filter out events we do not know how to handle
                    if (
                        event["event_type"].endswith("_Change")
                        and event["attribute_name"].replace("sg_", "") not in list(self.custom_attribs_map.values())
                    ):
                        logging.debug(f"Skipping event for attribute change '{event['attribute_name'].replace('sg_', '')}', as we can't handle it.")
                        last_event_id = event.get("id", None)
                        continue

                    last_event_id = self.func(event)

            except Exception as err:
                logging.error(err)
                log_traceback(err)

            time.sleep(self.shotgrid_polling_frequency)

    def send_shotgrid_event_to_ayon(self, payload: dict[str, Any]) -> int:
        """Send the Shotgrid event as an Ayon event.

        Args:
            payload (dict): The Event data.

        Returns:
            int: The Shotgrid Event ID.
        """
        description = f"Leeched {payload['event_type']}"
        user_name = payload.get("user", {}).get("name", "Undefined")

        if user_name:
            description = f"Leeched {payload['event_type']} by {user_name}"

        # fix non serializable datetime
        payload["created_at"] = payload["created_at"].isoformat()

        if payload.get("meta", {}).get("entity_type", "Undefined") == "Project":
            project_name = payload.get("entity", {}).get("name", "Undefined")
            project_id = payload.get("entity", {}).get("id", "Undefined")
        else:
            project_name = payload.get("project", {}).get("name", "Undefined")
            project_id = payload.get("project", {}).get("id", "Undefined")

        sg_project = self.sg_session.find_one(
            "Project", [["id", "is", project_id]], fields=[self.sg_project_code_field]
        )

        ayon_api.dispatch_event(
            "shotgrid.event",
            sender=socket.gethostname(),
            event_hash=payload["id"],
            project_name=project_name,
            username=user_name,
            description=description,
            summary=None,
            payload={
                "action": "shotgrid-event",
                "user_name": user_name,
                "project_name": project_name,
                "project_code": sg_project.get(self.sg_project_code_field),
                "project_code_field": self.sg_project_code_field,
                "sg_payload": payload,
            },
        )

        logging.info("Dispatched Ayon event with payload:", payload)

        return payload["id"]<|MERGE_RESOLUTION|>--- conflicted
+++ resolved
@@ -49,7 +49,6 @@
             self.sg_project_code_field = self.settings[
                 "shotgrid_project_code_field"]
 
-<<<<<<< HEAD
             # get server op related ShotGrid script api properties
             shotgrid_secret = ayon_api.get_secret(
                 service_settings["script_key"])
@@ -66,14 +65,10 @@
                     "Shotgrid Script Name not found. Make sure to set it in "
                     "the Addon System settings."
                 )
-=======
-            sg_secret = ayon_api.get_secret(self.settings["shotgrid_api_secret"])
-            self.sg_script_name = sg_secret.get("name")
-            self.sg_api_key = sg_secret.get("value")
 
             self.custom_attribs_map = {
                 attr["ayon"]: attr["sg"]
-                for attr in self.settings["compatibility_settings"]["custom_attribs_map"]
+                for attr in self.settings["compatibility_settings"]["custom_attribs_map"]  # noqa: E501
                 if attr["sg"]
             }
             self.custom_attribs_map.update({
@@ -81,8 +76,7 @@
                 "tags": "tags"
             })
 
-            self.sg_enabled_entities = self.settings["compatibility_settings"]["shotgrid_enabled_entities"]
->>>>>>> ece6740a
+            self.sg_enabled_entities = self.settings["compatibility_settings"]["shotgrid_enabled_entities"]  # noqa: E501
 
             try:
                 self.shotgrid_polling_frequency = int(
@@ -98,7 +92,9 @@
 
         try:
             self.sg_session = shotgun_api3.Shotgun(
-                self.sg_url, script_name=self.sg_script_name, api_key=self.sg_api_key
+                self.sg_url,
+                script_name=self.sg_script_name,
+                api_key=self.sg_api_key
             )
             self.sg_session.connect()
         except Exception as e:
