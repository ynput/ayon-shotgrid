--- conflicted
+++ resolved
@@ -213,10 +213,4 @@
                     payload={
                         "message": traceback.format_exc(),
                     },
-<<<<<<< HEAD
-                )
-
-            time.sleep(self.sg_polling_frequency)
-=======
-                )
->>>>>>> 0ecc74d1
+                )