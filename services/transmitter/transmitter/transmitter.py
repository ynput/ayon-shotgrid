"""
A AYON Events listener to push changes to Shotgrid.

This service will continually run and query the Ayon Events Server in order to
entroll the events of topic `entity.folder` and `entity.task` when any of the
two are `created`, `renamed` or `deleted`.
"""
import time
import socket

from ayon_shotgrid_hub import AyonShotgridHub

import ayon_api
from nxtools import logging, log_traceback


class ShotgridTransmitter:
    def __init__(self):
        """ Ensure both Ayon and Shotgrid connections are available.

        Set up common needed attributes and handle shotgrid connection
        closure via signal handlers.

        Args:
            func (Callable, None): In case we want to override the default
                function we cast to the processed events.
        """
        logging.info("Initializing the Shotgrid Transmitter.")

        try:
            ayon_api.init_service()
            self.settings = ayon_api.get_service_addon_settings()
            self.sg_url = self.settings["shotgrid_server"]
            self.sg_project_code_field = \
                self.settings["shotgrid_project_code_field"]

            sg_secret = ayon_api.get_secret(
                self.settings["shotgrid_api_secret"])
            self.sg_script_name = sg_secret.get("name")
            self.sg_api_key = sg_secret.get("value")
            self.ayon_service_user = \
                self.settings["service_settings"]["ayon_service_user"]

            self.custom_attributes_map = {
                attr["ayon"]: attr["sg"]
                for attr in self.settings["compatibility_settings"]["custom_attributes_map"]
                if attr["sg"]
            }
            try:
                self.sg_polling_frequency = int(
                    self.settings["service_settings"]["polling_frequency"]
                )
            except Exception:
                self.sg_polling_frequency = 10

            self.sg_enabled_entities = (
                self.settings["compatibility_settings"]
                             ["shotgrid_enabled_entities"])

            self.custom_attributes_map = {
                attr["ayon"]: attr["sg"]
                for attr in self.settings["compatibility_settings"]["custom_attributes_map"]
                if attr["sg"]
            }

        except Exception as e:
            logging.error("Unable to get Addon settings from the server.")
            log_traceback(e)
            raise e

    def start_processing(self):
        """ Main loop querying AYON for `entity.*` events.

        We enroll to events that `created`, `deleted` and `renamed`
        on AYON `entity` to replicate the event in Shotgrid.
        """
        events_we_care = [
            "entity.task.created",
            "entity.task.deleted",
            "entity.task.renamed",
            "entity.task.create",
            "entity.task.attrib_changed",
            "entity.folder.created",
            "entity.folder.deleted",
            "entity.folder.renamed",
            "entity.folder.attrib_changed",
        ]

        logging.debug(
            f"Querying AYON every {self.sg_polling_frequency} seconds for events to "
            "transmit to Shotgrid, and only on Project's that have the attribute "
            "'Shotgrid Push enabled..."
        )

        while True:
            projects_we_care = [
                project["name"]
                for project in ayon_api.get_projects()
                if project.get("attrib", {}).get("shotgridPush", False) is True
            ]

            if not projects_we_care:
                time.sleep(self.sg_polling_frequency)
                continue

            try:
                # TODO: Enroll with a "events_filter" to narrow down the query
                event = ayon_api.enroll_event_job(
                    "entity.*",
                    "shotgrid.push",
                    socket.gethostname(),
                    description="Handle AYON entity changes and sync them to Shotgrid.",
                    events_filter={
                        "conditions": [
                            {
                                "key": "topic",
                                "value": events_we_care,
                                "operator": "in",
                            },
                            {
                                "key": "user",
                                "value": self.ayon_service_user,
                                "operator": "ne",
                            },
                            {
                                "key": "project",
                                "value": projects_we_care,
                                "operator": "in"
                            }
                        ],
                        "operator": "and",
                    },
                    max_retries=2
                )

                if not event:
                    time.sleep(self.sg_polling_frequency)
                    continue

                source_event = ayon_api.get_event(event["dependsOn"])

                project_name = source_event["project"]
                ay_project = ayon_api.get_project(project_name)

                if not ay_project:
                    # This should never happen since we only fetch events of
                    # projects we have shotgridPush enabled; but just in case
                    # The event happens when after we deleted a project in AYON.
                    logging.error(
                        f"Project {project_name} does not exist in AYON "
                        f"ignoring event {event}."
                    )
                    ayon_api.update_event(
                        event["id"],
                        project_name=project_name,
                        status="finished"
                    )
                    time.sleep(self.sg_polling_frequency)
                    continue

                project_code = ay_project.get("code")

                hub = AyonShotgridHub(
                    project_name,
                    project_code,
                    self.sg_url,
                    self.sg_api_key,
                    self.sg_script_name,
                    sg_project_code_field=self.sg_project_code_field,
                    custom_attributes_map=self.custom_attributes_map,
<<<<<<< HEAD
                    sg_enabled_entities=self.sg_enabled_entities,
=======
>>>>>>> 488cc6c5
                )

                hub.react_to_ayon_event(source_event)

                logging.info(
                    "Event has been processed... setting to finished!")
                ayon_api.update_event(
                    event["id"], project_name=project_name, status="finished")
            except Exception as err:
                log_traceback(err)
                ayon_api.update_event(
                    event["id"], project_name=project_name, status="failed")

            time.sleep(self.sg_polling_frequency)
<|MERGE_RESOLUTION|>--- conflicted
+++ resolved
@@ -41,27 +41,24 @@
             self.ayon_service_user = \
                 self.settings["service_settings"]["ayon_service_user"]
 
+            # Compatibility settings
+            custom_attributes_map = self.settings["compatibility_settings"][
+                "custom_attributes_map"]
             self.custom_attributes_map = {
                 attr["ayon"]: attr["sg"]
-                for attr in self.settings["compatibility_settings"]["custom_attributes_map"]
+                for attr in custom_attributes_map
                 if attr["sg"]
             }
+            self.sg_enabled_entities = (
+                self.settings["compatibility_settings"]
+                             ["shotgrid_enabled_entities"])
+
             try:
                 self.sg_polling_frequency = int(
                     self.settings["service_settings"]["polling_frequency"]
                 )
             except Exception:
                 self.sg_polling_frequency = 10
-
-            self.sg_enabled_entities = (
-                self.settings["compatibility_settings"]
-                             ["shotgrid_enabled_entities"])
-
-            self.custom_attributes_map = {
-                attr["ayon"]: attr["sg"]
-                for attr in self.settings["compatibility_settings"]["custom_attributes_map"]
-                if attr["sg"]
-            }
 
         except Exception as e:
             logging.error("Unable to get Addon settings from the server.")
@@ -168,10 +165,7 @@
                     self.sg_script_name,
                     sg_project_code_field=self.sg_project_code_field,
                     custom_attributes_map=self.custom_attributes_map,
-<<<<<<< HEAD
                     sg_enabled_entities=self.sg_enabled_entities,
-=======
->>>>>>> 488cc6c5
                 )
 
                 hub.react_to_ayon_event(source_event)
@@ -185,4 +179,4 @@
                 ayon_api.update_event(
                     event["id"], project_name=project_name, status="failed")
 
-            time.sleep(self.sg_polling_frequency)
+            time.sleep(self.sg_polling_frequency)