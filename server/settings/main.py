from ayon_server.entities.core.attrib import attribute_library
from ayon_server.settings import BaseSettingsModel, SettingsField
from ayon_server.settings.enum import secrets_enum, anatomy_presets_enum


def default_shotgrid_entities():
    """The entity types that exist in ShotGrid."""
    return [
        "Project",
        "Episode",
        "Sequence",
        "Scene",
        "Shot",
        "Asset",
        "Task",
        "Version",
    ]


def default_shotgrid_enabled_entities():
    """The entity types in ShotGrid that are enabled by default in AYON."""
    return [
        "Project",
        "Episode",
        "Sequence",
        "Shot",
        "Asset",
        "Task",
        "Version",
    ]


def get_default_folder_attributes():
    """Get AYON's Folder attributes

    Get all the `attribs` for Folder entities in a list
    to be consumed by the `default_factory` in the
    `ShotgridCompatibilitySettings.custom_attribs_map`
    settings.
    """
    attributes = []

    for attr_dict in attribute_library.data.get("folder", {}):
        attr_name = attr_dict["name"]

        if attr_name in ["shotgridId", "shotgridType", "tools"]:
            continue

        attr_map = {
            "ayon": attr_name,
            "sg": "",
            "type": attr_dict["type"],
            "scope": default_shotgrid_enabled_entities()
        }

        if attr_map not in attributes:
            attributes.append(attr_map)

    return attributes


class ShotgridServiceSettings(BaseSettingsModel):
    """Specific settings for services

    ShotGrid Services: Processor, Leecher and Transmitter.

   The different services process events from either ShotGrid or AYON,
   this field allows to control how long to wait between each event
   is processed.
    """
    polling_frequency: int = SettingsField(
        default=10,
        title="How often (in seconds) to process ShotGrid related events.",
        validate_default=False,
    )


class AttributesMappingModel(BaseSettingsModel):
    _layout = "compact"
    ayon: str = SettingsField(title="AYON")
    type: str = SettingsField(
        title="Field type",
        disabled=True,
    )
    sg: str = SettingsField(title="SG")
    scope: list[str] = SettingsField(
        title="Scope",
        default_factory=list,
        enum_resolver=default_shotgrid_entities
    )


class ShotgridCompatibilitySettings(BaseSettingsModel):
    """ Settings to define relationships between ShotGrid and AYON.
    """
    shotgrid_enabled_entities: list[str] = SettingsField(
        title="ShotGrid Enabled Entities",
        default_factory=default_shotgrid_enabled_entities,
        enum_resolver=default_shotgrid_entities,
        description=(
            "The Entities that are enabled in ShotGrid, disable "
            "any that you do not use."
        ),
    )

    custom_attribs_map: list[AttributesMappingModel] = SettingsField(
        title="Folder Attributes Map",
        default_factory=get_default_folder_attributes,
        description=(
            "AYON attributes <> ShotGrid fields (without 'sg_' prefix!) "
            "mapping. Empty ones will be ignored. Scope is the list of "
            "ShotGrid entities that the mapping applies to. Disable any."
        ),
    )


class ShotgridSettings(BaseSettingsModel):
    """ShotGrid integration settings.

    Main setting for the AYON x ShotGrid integration, these need to be filled
    out in order to for the services to correctly operate.
    """

    shotgrid_server: str = SettingsField(
        default="",
        title="ShotGrid URL",
        description="The URL to the ShotGrid Server we want to interact with.",
        example="https://my-site.shotgrid.autodesk.com"
    )
    shotgrid_api_secret: str = SettingsField(
        default="",
        enum_resolver=secrets_enum,
        title="ShotGrid API Secret",
        description=(
            "An AYON Secret where the key is the `script_name` and the value "
            "is the `api_key` from ShotGrid. See more at: "
            "https://developer.shotgridsoftware.com/python-api/authentication"
            ".html#setting-up-shotgrid"
        )
    )
    shotgrid_project_code_field: str = SettingsField(
        default="code",
<<<<<<< HEAD
        title="Shotgrid Project Code field name",
        description="In order to create AYON projects, we need a Project Code, you can specify here which field in the Shotgrid Project entitiy represents it.",
        example="sg_code"
    )
    enable_shotgrid_local_storage: bool = Field(
        default=True,
        title="Enable Shotgrid Local Storage.",
        description="Whether to try make use of local storage defined in Shotgrid ('Site Preferences -> File Management -> Local Storage') or not."
    )
    shotgrid_local_storage_key: str = Field(
        default="primary",
        title="Shotgrid Local Storage entry name",
        description="Name of the 'code' to select which one of the multiple possible local storages entries to use.",
        example="ayon_storage"
=======
        title="ShotGrid Project Code field name",
        disabled=True,
        description=(
            "In order to create AYON projects, we need a Project Code, you "
            "can specify here which field in the ShotGrid Project "
            "entity represents it."
        ),
        example="sg_code"
>>>>>>> 6af630b4
    )
    enable_shotgrid_local_storage: bool = SettingsField(
        default=True,
        title="Enable ShotGrid Local Storage.",
        description=(
            "Whether to try make use of local storage defined in ShotGrid "
            "('Site Preferences -> File Management -> Local Storage') or not."
        )
    )
    shotgrid_local_storage_key: str = SettingsField(
        default="primary",
        title="ShotGrid Local Storage entry name",
        description=(
            "Name of the 'code' to select which one of the multiple possible "
            "local storages entries to use."
        ),
        example="ayon_storage"
    )
    anatomy_preset: str = SettingsField(
        default="_",
        title="Anatomy Preset",
        description=(
            "The anatomy preset to use for the "
            "ShotGrid synchronized projects."
        ),
        enum_resolver=anatomy_presets_enum
    )

    compatibility_settings: ShotgridCompatibilitySettings = SettingsField(
        default_factory=ShotgridCompatibilitySettings,
        title="ShotGrid <-> AYON compatibility Settings",
        description=(
            "All the settings that allow us to fine-grain the relation "
            "between ShotGrid and AYON entities."
        )
    )

    service_settings: ShotgridServiceSettings = SettingsField(
        default_factory=ShotgridServiceSettings,
        title="Service settings",
    )<|MERGE_RESOLUTION|>--- conflicted
+++ resolved
@@ -140,22 +140,6 @@
     )
     shotgrid_project_code_field: str = SettingsField(
         default="code",
-<<<<<<< HEAD
-        title="Shotgrid Project Code field name",
-        description="In order to create AYON projects, we need a Project Code, you can specify here which field in the Shotgrid Project entitiy represents it.",
-        example="sg_code"
-    )
-    enable_shotgrid_local_storage: bool = Field(
-        default=True,
-        title="Enable Shotgrid Local Storage.",
-        description="Whether to try make use of local storage defined in Shotgrid ('Site Preferences -> File Management -> Local Storage') or not."
-    )
-    shotgrid_local_storage_key: str = Field(
-        default="primary",
-        title="Shotgrid Local Storage entry name",
-        description="Name of the 'code' to select which one of the multiple possible local storages entries to use.",
-        example="ayon_storage"
-=======
         title="ShotGrid Project Code field name",
         disabled=True,
         description=(
@@ -164,7 +148,6 @@
             "entity represents it."
         ),
         example="sg_code"
->>>>>>> 6af630b4
     )
     enable_shotgrid_local_storage: bool = SettingsField(
         default=True,
