--- conflicted
+++ resolved
@@ -1,20 +1,6 @@
-<<<<<<< HEAD
-from ayon_server.settings import BaseSettingsModel, SettingsField
-from ayon_server.settings.enum import secrets_enum
-
-
-class ShotgridServiceSettings(BaseSettingsModel):
-    """Specific settings for the Shotgrid Services: Processor, Leecher and
-    Transmitter.
-
-    The different services process events from either Shotgrid or AYON,
-    this field allows to control how long to wait between each event
-    is processed.
-=======
-from ayon_server.entities.core.attrib import attribute_library
 from ayon_server.settings import BaseSettingsModel, SettingsField
 from ayon_server.settings.enum import secrets_enum, anatomy_presets_enum
-
+from ayon_server.entities.core.attrib import attribute_library
 
 def default_shotgrid_entities():
     """The entity types that exist in ShotGrid."""
@@ -73,14 +59,12 @@
 
 
 class ShotgridServiceSettings(BaseSettingsModel):
-    """Specific settings for services
-
-    ShotGrid Services: Processor, Leecher and Transmitter.
-
-   The different services process events from either ShotGrid or AYON,
-   this field allows to control how long to wait between each event
-   is processed.
->>>>>>> ece6740a
+    """Specific settings for the Shotgrid Services: Processor, Leecher and
+    Transmitter.
+
+    The different services process events from either Shotgrid or AYON,
+    this field allows to control how long to wait between each event
+    is processed.
     """
     polling_frequency: int = SettingsField(
         default=10,
@@ -88,12 +72,30 @@
         validate_default=False,
     )
 
-<<<<<<< HEAD
-    ayon_service_user: str = SettingsField(
-        default="service",
-        title="AYON service user",
-        description="The AYON user used in the services (the user corresponding to the `AYON_API_KEY` set in the service)",
-=======
+    script_key: str = SettingsField(
+        default="",
+        enum_resolver=secrets_enum,
+        title="ShotGrid's Script api key",
+        description=(
+            "Ayon Secret used for Service related server operations "
+            "Secret should lead to ShotGrid's Script api key. "
+            "See more at: https://developer.shotgridsoftware.com/python-api/"
+            "authentication.html#setting-up-shotgrid"
+        ),
+    )
+
+    script_name: str = SettingsField(
+        default="",
+        placeholder="Create and Paste a script name here",
+        title="ShotGrid's Script Name",
+        description=(
+            "Ayon Secret used for Service related server operations "
+            "Secret should lead to ShotGrid's Script Name. "
+            "See more at: https://developer.shotgridsoftware.com/python-api/"
+            "authentication.html#setting-up-shotgrid"
+        ),
+    )
+
 
 class AttributesMappingModel(BaseSettingsModel):
     _layout = "compact"
@@ -131,31 +133,6 @@
             "mapping. Empty ones will be ignored. Scope is the list of "
             "ShotGrid entities that the mapping applies to. Disable any."
         ),
->>>>>>> ece6740a
-    )
-
-    script_key: str = SettingsField(
-        default="",
-        enum_resolver=secrets_enum,
-        title="ShotGrid's Script api key",
-        description=(
-            "Ayon Secret used for Service related server operations "
-            "Secret should lead to ShotGrid's Script api key. "
-            "See more at: https://developer.shotgridsoftware.com/python-api/"
-            "authentication.html#setting-up-shotgrid"
-        ),
-    )
-
-    script_name: str = SettingsField(
-        default="",
-        placeholder="Create and Paste a script name here",
-        title="ShotGrid's Script Name",
-        description=(
-            "Ayon Secret used for Service related server operations "
-            "Secret should lead to ShotGrid's Script Name. "
-            "See more at: https://developer.shotgridsoftware.com/python-api/"
-            "authentication.html#setting-up-shotgrid"
-        ),
     )
 
 
@@ -226,7 +203,6 @@
 
     shotgrid_server: str = SettingsField(
         default="",
-<<<<<<< HEAD
         title="Shotgrid URL",
         description="The URL to the Shotgrid Server we want to interact with.",
         example="https://my-site.shotgrid.autodesk.com",
@@ -237,22 +213,6 @@
         title="Client login settings",
         scope=["studio"],
         section="---",
-=======
-        title="ShotGrid URL",
-        description="The URL to the ShotGrid Server we want to interact with.",
-        example="https://my-site.shotgrid.autodesk.com"
-    )
-    shotgrid_api_secret: str = SettingsField(
-        default="",
-        enum_resolver=secrets_enum,
-        title="ShotGrid API Secret",
-        description=(
-            "An AYON Secret where the key is the `script_name` and the value "
-            "is the `api_key` from ShotGrid. See more at: "
-            "https://developer.shotgridsoftware.com/python-api/authentication"
-            ".html#setting-up-shotgrid"
-        )
->>>>>>> ece6740a
     )
     shotgrid_project_code_field: str = SettingsField(
         default="code",
@@ -267,7 +227,6 @@
     )
     enable_shotgrid_local_storage: bool = SettingsField(
         default=True,
-<<<<<<< HEAD
         title="Enable Shotgrid Local Storage.",
         description="Whether to try make use of local storage defined in Shotgrid ('Site Preferences -> File Management -> Local Storage') or not.",
         scope=["studio"],
@@ -283,43 +242,4 @@
         default_factory=ShotgridServiceSettings,
         title="Service settings",
         scope=["studio"],
-=======
-        title="Enable ShotGrid Local Storage.",
-        description=(
-            "Whether to try make use of local storage defined in ShotGrid "
-            "('Site Preferences -> File Management -> Local Storage') or not."
-        )
-    )
-    shotgrid_local_storage_key: str = SettingsField(
-        default="primary",
-        title="ShotGrid Local Storage entry name",
-        description=(
-            "Name of the 'code' to select which one of the multiple possible "
-            "local storages entries to use."
-        ),
-        example="ayon_storage"
-    )
-    anatomy_preset: str = SettingsField(
-        default="_",
-        title="Anatomy Preset",
-        description=(
-            "The anatomy preset to use for the "
-            "ShotGrid synchronized projects."
-        ),
-        enum_resolver=anatomy_presets_enum
-    )
-
-    compatibility_settings: ShotgridCompatibilitySettings = SettingsField(
-        default_factory=ShotgridCompatibilitySettings,
-        title="ShotGrid <-> AYON compatibility Settings",
-        description=(
-            "All the settings that allow us to fine-grain the relation "
-            "between ShotGrid and AYON entities."
-        )
-    )
-
-    service_settings: ShotgridServiceSettings = SettingsField(
-        default_factory=ShotgridServiceSettings,
-        title="Service settings",
->>>>>>> ece6740a
     )