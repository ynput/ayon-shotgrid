from ayon_server.entities.core.attrib import attribute_library
from ayon_server.settings import BaseSettingsModel, SettingsField
from ayon_server.settings.enum import secrets_enum, anatomy_presets_enum


def get_default_folder_attributes():
    """Get AYON's Folder attributes

    Get all the `attribs` for Folder entities in a list
    to be consumed by the `default_factory` in the
    `ShotgridCompatibilitySettings.custom_attribs_map`
    settings.
    """
    attributes = []

    for attr_dict in attribute_library.data.get("folder", {}):
        attr_name = attr_dict["name"]

        if attr_name in ["shotgridId", "shotgridType", "tools"]:
            continue

<<<<<<< HEAD
        attr_map = {
            "ayon": attr_name,
            "sg": "",
            "type": [attr_dict["type"]],
            "scope": default_shotgrid_entities()
        }
=======
        attr_map = {"ayon": attr_name, "sg": ""}
>>>>>>> da58c44f

        if attr_map not in attributes:
            attributes.append(attr_map)

    return attributes


def default_shotgrid_entities():
    """The entity types enabled in ShotGrid.

    Return a list to be consumed by the `enum_resolver` in
    `ShotgridCompatibilitySettings.shotgrid_enabled_entities`.
    """
    return [
        "Project",
        "Episode",
        "Sequence",
        "Scene",
        "Shot",
        "Asset",
        "Task",
    ]


class ShotgridServiceSettings(BaseSettingsModel):
    """Specific settings for services

    ShotGrid Services: Processor, Leecher and Transmitter.

   The different services process events from either ShotGrid or AYON,
   this field allows to control how long to wait between each event
   is processed.
    """
    polling_frequency: int = SettingsField(
        default=10,
        title="How often (in seconds) to process ShotGrid related events.",
        validate_default=False,
    )

    ayon_service_user: str = SettingsField(
        default="service",
        title="AYON service user",
        description=(
            "The AYON user used in the services (the user corresponding to "
            "the `AYON_API_KEY` set in the service)"
        ),
    )


class AttributesMappingModel(BaseSettingsModel):
    _layout = "compact"
    ayon: str = SettingsField(title="AYON")
<<<<<<< HEAD
    sg: str = SettingsField(title="SG")
    # TODO: how do you make this a single selectable entry
    type: list[str] = SettingsField(
        title="Type",
        default_factory=list,
        enum_resolver=lambda: [
            "string",
            "integer",
            "float",
            "list_of_strings",
            "boolean",
            "datetime",
        ]
    )
    scope: list[str] = SettingsField(
        title="Scope",
        default_factory=list,
        enum_resolver=default_shotgrid_entities
    )
=======
    sg: str = SettingsField(title="ShotGrid")
>>>>>>> da58c44f


class ShotGridCompatibilitySettings(BaseSettingsModel):
    """ Settings to define relationships between ShotGrid and AYON.
    """
    shotgrid_enabled_entities: list[str] = SettingsField(
        title="ShotGrid Enabled Entities",
        default=[
            "Project",
            "Episode",
            "Sequence",
            "Shot",
            "Asset",
            "Task",
        ],
        enum_resolver=default_shotgrid_entities,
        description=(
            "The Entities that are enabled in ShotGrid, disable "
            "any that you do not use."
        ),
    )

    custom_attribs_map: list[AttributesMappingModel] = SettingsField(
        title="Folder Attributes Map",
        default_factory=get_default_folder_attributes,
<<<<<<< HEAD
        description="AYON attributes <> Shotgrid fields (without 'sg_' prefix!) mapping. Empty ones will be ignored.",
=======
        description=(
            "AYON Folder's attributes <> ShotGrid fields mapping, empty "
            "ones will be ignored."
        ),
>>>>>>> da58c44f
    )


class ShotGridSettings(BaseSettingsModel):
    """ShotGrid integration settings.

    Main setting for the AYON x ShotGrid integration, these need to be filled
    out in order to for the services to correctly operate.
    """

    shotgrid_server: str = SettingsField(
        default="",
        title="ShotGrid URL",
        description="The URL to the ShotGrid Server we want to interact with.",
        example="https://my-site.shotgrid.autodesk.com"
    )
    shotgrid_api_secret: str = SettingsField(
        default="",
        enum_resolver=secrets_enum,
        title="ShotGrid API Secret",
        description=(
            "An AYON Secret where the key is the `script_name` and the value "
            "is the `api_key` from ShotGrid. See more at: "
            "https://developer.shotgridsoftware.com/python-api/authentication"
            ".html#setting-up-shotgrid"
        )
    )
    shotgrid_project_code_field: str = SettingsField(
        default="code",
        title="ShotGrid Project Code field name",
        description=(
            "In order to create AYON projects, we need a Project Code, you "
            "can specify here which field in the ShotGrid Project "
            "entity represents it."
        ),
        example="sg_code"
    )
    enable_shotgrid_local_storage: bool = SettingsField(
        default=True,
        title="Enable ShotGrid Local Storage.",
        description=(
            "Whether to try make use of local storage defined in ShotGrid "
            "('Site Preferences -> File Management -> Local Storage') or not."
        )
    )
    shotgrid_local_storage_key: str = SettingsField(
        default="primary",
        title="ShotGrid Local Storage entry name",
        description=(
            "Name of the 'code' to select which one of the multiple possible "
            "local storages entries to use."
        ),
        example="ayon_storage"
    )
    anatomy_preset: str = SettingsField(
        default="_",
        title="Anatomy Preset",
        description=(
            "The anatomy preset to use for the "
            "ShotGrid synchronized projects."
        ),
        enum_resolver=anatomy_presets_enum
    )

    compatibility_settings: ShotGridCompatibilitySettings = SettingsField(
        default_factory=ShotGridCompatibilitySettings,
        title="ShotGrid <-> AYON compatibility Settings",
        description=(
            "All the settings that allow us to fine-grain the relation "
            "between ShotGrid and AYON entities."
        )
    )

    service_settings: ShotgridServiceSettings = SettingsField(
        default_factory=ShotgridServiceSettings,
        title="Service settings",
    )<|MERGE_RESOLUTION|>--- conflicted
+++ resolved
@@ -19,16 +19,12 @@
         if attr_name in ["shotgridId", "shotgridType", "tools"]:
             continue
 
-<<<<<<< HEAD
         attr_map = {
             "ayon": attr_name,
             "sg": "",
             "type": [attr_dict["type"]],
             "scope": default_shotgrid_entities()
         }
-=======
-        attr_map = {"ayon": attr_name, "sg": ""}
->>>>>>> da58c44f
 
         if attr_map not in attributes:
             attributes.append(attr_map)
@@ -81,7 +77,6 @@
 class AttributesMappingModel(BaseSettingsModel):
     _layout = "compact"
     ayon: str = SettingsField(title="AYON")
-<<<<<<< HEAD
     sg: str = SettingsField(title="SG")
     # TODO: how do you make this a single selectable entry
     type: list[str] = SettingsField(
@@ -101,9 +96,6 @@
         default_factory=list,
         enum_resolver=default_shotgrid_entities
     )
-=======
-    sg: str = SettingsField(title="ShotGrid")
->>>>>>> da58c44f
 
 
 class ShotGridCompatibilitySettings(BaseSettingsModel):
@@ -129,14 +121,10 @@
     custom_attribs_map: list[AttributesMappingModel] = SettingsField(
         title="Folder Attributes Map",
         default_factory=get_default_folder_attributes,
-<<<<<<< HEAD
-        description="AYON attributes <> Shotgrid fields (without 'sg_' prefix!) mapping. Empty ones will be ignored.",
-=======
-        description=(
-            "AYON Folder's attributes <> ShotGrid fields mapping, empty "
-            "ones will be ignored."
-        ),
->>>>>>> da58c44f
+        description=(
+          "AYON attributes <> Shotgrid fields (without 'sg_' prefix!) "
+          "mapping. Empty ones will be ignored."
+        ),
     )
 
 
