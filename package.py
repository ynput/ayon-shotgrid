--- conflicted
+++ resolved
@@ -1,10 +1,6 @@
 name = "shotgrid"
 title = "Shotgrid"
-<<<<<<< HEAD
-version = "0.6.10+dev"
-=======
 version = "0.6.13+dev"
->>>>>>> e7223016
 client_dir = "ayon_shotgrid"
 
 services = {
