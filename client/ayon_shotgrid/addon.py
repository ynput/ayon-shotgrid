import os

import ayon_api

<<<<<<< HEAD
from ayon_core.addon import (
=======
from openpype.modules import (
>>>>>>> 370e138a
    AYONAddon,
    IPluginPaths,
)

SHOTGRID_MODULE_DIR = os.path.dirname(os.path.abspath(__file__))


class ShotgridAddon(AYONAddon, IPluginPaths):
    name = "shotgrid"

    def initialize(self, studio_settings):
        addon_settings = studio_settings.get(self.name, dict())
        self._shotgrid_server_url = addon_settings.get("shotgrid_server")

        sg_secret = ayon_api.get_secret(addon_settings["shotgrid_api_secret"])
        self._shotgrid_script_name = sg_secret.get("name")
        self._shotgrid_api_key = sg_secret.get("value")
        self._enable_local_storage = addon_settings.get("enable_shotgrid_local_storage")
        self._local_storage_key = addon_settings.get("local_storage_key")

    def get_sg_url(self):
        return self._shotgrid_server_url if self._shotgrid_server_url else None

    def get_sg_script_name(self):
        return self._shotgrid_script_name if self._shotgrid_script_name else None
    
    def get_sg_api_key(self):
        return self._shotgrid_api_key if self._shotgrid_api_key else None

    def get_plugin_paths(self):
        return {
            "publish": [
                os.path.join(SHOTGRID_MODULE_DIR, "plugins", "publish")
            ]
        }

    def is_local_storage_enabled(self):
        return self._enable_local_storage if self._enable_local_storage else False
    
    def get_local_storage_key(self):
        return self._local_storage_key if self._local_storage_key else None
    
    def create_shotgrid_session(self):
        from .lib import credentials

        sg_username = os.getenv("AYON_SG_USERNAME")
        proxy = os.environ.get("HTTPS_PROXY", "").lstrip("https://")

        return credentials.create_sg_session(
            self._shotgrid_server_url,
            sg_username,
            self._shotgrid_script_name,
            self._shotgrid_api_key,
            proxy,
        )<|MERGE_RESOLUTION|>--- conflicted
+++ resolved
@@ -2,11 +2,7 @@
 
 import ayon_api
 
-<<<<<<< HEAD
 from ayon_core.addon import (
-=======
-from openpype.modules import (
->>>>>>> 370e138a
     AYONAddon,
     IPluginPaths,
 )
