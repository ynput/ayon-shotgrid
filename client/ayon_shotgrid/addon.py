import os

import ayon_api

from openpype.modules import (
    AYONAddon,
    IPluginPaths,
)

SHOTGRID_MODULE_DIR = os.path.dirname(os.path.abspath(__file__))


class ShotgridAddon(AYONAddon, IPluginPaths):
    name = "shotgrid"

    def initialize(self, studio_settings):
        addon_settings = studio_settings.get(self.name, dict())
        self._shotgrid_server_url = addon_settings.get("shotgrid_server")

        sg_secret = ayon_api.get_secret(addon_settings["shotgrid_api_secret"])
        self._shotgrid_script_name = sg_secret.get("name")
        self._shotgrid_api_key = sg_secret.get("value")
<<<<<<< HEAD
        self._enable_local_storage = module_settings.get("enable_shotgrid_local_storage")
        self._local_storage_key = module_settings.get("local_storage_key")
=======
        self._enable_local_storage = addon_settings.get("enable_shotgrid_local_storage")
        self._local_storage_key = addon_settings.get("local_storage_key")
>>>>>>> 6af630b4

    def get_sg_url(self):
        return self._shotgrid_server_url if self._shotgrid_server_url else None

    def get_sg_script_name(self):
        return self._shotgrid_script_name if self._shotgrid_script_name else None

    def get_sg_api_key(self):
        return self._shotgrid_api_key if self._shotgrid_api_key else None

    def get_plugin_paths(self):
        return {
            "publish": [
                os.path.join(SHOTGRID_MODULE_DIR, "plugins", "publish")
            ]
        }

    def is_local_storage_enabled(self):
        return self._enable_local_storage if self._enable_local_storage else False
<<<<<<< HEAD
    
    def get_local_storage_key(self):
        return self._local_storage_key if self._local_storage_key else None
    
=======

    def get_local_storage_key(self):
        return self._local_storage_key if self._local_storage_key else None

>>>>>>> 6af630b4
    def create_shotgrid_session(self):
        from .lib import credentials

        sg_username = os.getenv("AYON_SG_USERNAME")
        proxy = os.environ.get("HTTPS_PROXY", "").replace("https://", "")

        return credentials.create_sg_session(
            self._shotgrid_server_url,
            sg_username,
            self._shotgrid_script_name,
            self._shotgrid_api_key,
            proxy,
        )<|MERGE_RESOLUTION|>--- conflicted
+++ resolved
@@ -20,13 +20,8 @@
         sg_secret = ayon_api.get_secret(addon_settings["shotgrid_api_secret"])
         self._shotgrid_script_name = sg_secret.get("name")
         self._shotgrid_api_key = sg_secret.get("value")
-<<<<<<< HEAD
-        self._enable_local_storage = module_settings.get("enable_shotgrid_local_storage")
-        self._local_storage_key = module_settings.get("local_storage_key")
-=======
         self._enable_local_storage = addon_settings.get("enable_shotgrid_local_storage")
         self._local_storage_key = addon_settings.get("local_storage_key")
->>>>>>> 6af630b4
 
     def get_sg_url(self):
         return self._shotgrid_server_url if self._shotgrid_server_url else None
@@ -46,17 +41,10 @@
 
     def is_local_storage_enabled(self):
         return self._enable_local_storage if self._enable_local_storage else False
-<<<<<<< HEAD
-    
-    def get_local_storage_key(self):
-        return self._local_storage_key if self._local_storage_key else None
-    
-=======
 
     def get_local_storage_key(self):
         return self._local_storage_key if self._local_storage_key else None
 
->>>>>>> 6af630b4
     def create_shotgrid_session(self):
         from .lib import credentials
 
