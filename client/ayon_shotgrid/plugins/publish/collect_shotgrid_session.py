import os

<<<<<<< HEAD
=======
from ayon_core.pipeline import KnownPublishError
>>>>>>> ece6740a
import pyblish.api

from ayon_core.pipeline import KnownPublishError


class CollectShotgridSession(pyblish.api.ContextPlugin):
    """Collect shotgrid session using user credentials"""

    order = pyblish.api.CollectorOrder
    label = "Collecting Shotgrid session"

    def process(self, context):
<<<<<<< HEAD
        user_login = os.getenv("AYON_SG_USERNAME")
        self.log.info(f"User login: {user_login}")
=======
        user_login = os.getenv("AYON_SG_USERNAME") or os.getenv("USER")
>>>>>>> ece6740a
        if not user_login:
            raise KnownPublishError(
                "User not found in environment, make sure it's set."
            )

        shotgrid_addon = context.data["ayonAddons"]["shotgrid"]
        shotgrid_url = shotgrid_addon.get_sg_url()

        self.log.info(
            f"Creating Shotgrid Session for user: {user_login} "
            f"at {shotgrid_url}"
        )

        try:
<<<<<<< HEAD
            sg_session = shotgrid_module.create_shotgrid_session()
            self.log.info("Successfully logged in into the Shotgrid API.")
=======
            sg_session = shotgrid_addon.create_shotgrid_session()
            self.log.info("Succesfully logged in into the Shotgrid API.")
>>>>>>> ece6740a
        except Exception as e:
            self.log.error("Failed to connect to Shotgrid.", exc_info=True)
            raise KnownPublishError(
                f"Could not connect to Shotgrid {shotgrid_url} "
                f"with user {user_login}."
            ) from e

        if sg_session is None:
            raise KnownPublishError(
                f"Could not connect to Shotgrid {shotgrid_url} "
                f"with user {user_login}."
            )

        context.data["shotgridSession"] = sg_session
        context.data["shotgridUser"] = user_login

        local_storage_enabled = shotgrid_addon.is_local_storage_enabled()
        context.data["shotgridLocalStorageEnabled"] = local_storage_enabled
        self.log.info(
            f"Shotgrid local storage enabled: {local_storage_enabled}")
        if local_storage_enabled:
            local_storage_key = shotgrid_addon.get_local_storage_key()
            self.log.info(f"Using local storage entry {local_storage_key}")
            context.data["shotgridLocalStorageKey"] = local_storage_key<|MERGE_RESOLUTION|>--- conflicted
+++ resolved
@@ -1,9 +1,5 @@
 import os
 
-<<<<<<< HEAD
-=======
-from ayon_core.pipeline import KnownPublishError
->>>>>>> ece6740a
 import pyblish.api
 
 from ayon_core.pipeline import KnownPublishError
@@ -16,12 +12,13 @@
     label = "Collecting Shotgrid session"
 
     def process(self, context):
-<<<<<<< HEAD
-        user_login = os.getenv("AYON_SG_USERNAME")
+        user_login = (
+            os.getenv("AYON_SG_USERNAME")
+            # TODO: Remove USER env variable in future once ayon-core deadline
+            # passing of AYON_SG_USERNAME is solved
+            or os.getenv("USER")
+        )
         self.log.info(f"User login: {user_login}")
-=======
-        user_login = os.getenv("AYON_SG_USERNAME") or os.getenv("USER")
->>>>>>> ece6740a
         if not user_login:
             raise KnownPublishError(
                 "User not found in environment, make sure it's set."
@@ -36,13 +33,8 @@
         )
 
         try:
-<<<<<<< HEAD
-            sg_session = shotgrid_module.create_shotgrid_session()
-            self.log.info("Successfully logged in into the Shotgrid API.")
-=======
             sg_session = shotgrid_addon.create_shotgrid_session()
             self.log.info("Succesfully logged in into the Shotgrid API.")
->>>>>>> ece6740a
         except Exception as e:
             self.log.error("Failed to connect to Shotgrid.", exc_info=True)
             raise KnownPublishError(
