import re

import pyblish.api

from openpype.pipeline.publish import get_publish_repre_path


class IntegrateShotgridVersion(pyblish.api.InstancePlugin):
    """Integrate Shotgrid Version"""
    order = pyblish.api.IntegratorOrder + 0.497
    label = "Shotgrid Version"

    # Dictionary of SG fields we want to update that map to other fields in the
    # Ayon entity
    fields_to_add = {
        "comment": (str, "description"),
        "family": (str, "sg_version_type"),
    }
    
    def process(self, instance):

        # Skip execution if instance is marked to be processed in the farm
        if instance.data.get("farm"):
            self.log.info("Instance is marked to be processed on farm. Skipping")
            return
        
        context = instance.context

        # Dictionary that holds all the data we want to set/update on
        # the corresponding SG version
        data_to_update = {}
        
        intent = context.data.get("intent")
        if intent:
            data_to_update["sg_status_list"] = intent["value"]

        for representation in instance.data.get("representations", []):

            if "shotgridreview" not in representation.get("tags", []):
                continue

            local_path = get_publish_repre_path(
                instance, representation, False
            )

            if representation["ext"] in ["mov", "avi"]:
                data_to_update["sg_path_to_movie"] = local_path
                if (
                    "slate" in instance.data["families"]
                    and "slate-frame" in representation["tags"]
                ):
                    data_to_update["sg_movie_has_slate"] = True
                    
            elif representation["ext"] in ["jpg", "png", "exr", "tga"]:
                # Replace the frame number with '%04d'
                path_to_frame = re.sub(r"\.\d+\.", ".%04d.", local_path)

                data_to_update["sg_path_to_frames"] = path_to_frame
                if "slate" in instance.data["families"]:
                    data_to_update["sg_frames_have_slate"] = True

        # If there's no data to set/update, skip creation of SG version
        if not data_to_update:
            self.log.info("No data to integrate to SG, skipping version creation.")
            return
        
        sg_session = context.data["shotgridSession"]

        # TODO: Use path template solver to build version code from settings
        anatomy = instance.data.get("anatomyData", {})
        version_name_tokens = [
            anatomy["asset"],
            instance.data["subset"],
        ]

        if instance.data["shotgridTask"]:
            version_name_tokens.append(
                instance.data["shotgridTask"]["content"]
            )

        version_name_tokens.append(
            "v{:03}".format(int(anatomy["version"]))
        )

        version_name = "_".join(version_name_tokens)

        self.log.info("Integrating Shotgrid version with code: {}".format(version_name))

        sg_version = self._find_existing_version(version_name, instance)
        if not sg_version:
            sg_version = self._create_version(version_name, instance)
            self.log.info("Create Shotgrid version: {}".format(sg_version))
        else:
            self.log.info("Use existing Shotgrid version: {}".format(sg_version))

        # Upload movie to version
        path_to_movie = data_to_update.get("sg_path_to_movie")
        if path_to_movie:
            self.log.info(
                "Upload review: {} for version shotgrid {}".format(
<<<<<<< HEAD
                    local_path, sg_version.get("id")
=======
                    path_to_movie, sg_version.get("id")
>>>>>>> b074ee36
                )
            )
            sg_session.upload(
                "Version",
                sg_version.get("id"),
<<<<<<< HEAD
                local_path,
=======
                path_to_movie,
>>>>>>> b074ee36
                field_name="sg_uploaded_movie",
            )
        
        # Update frame start/end on the version
        frame_start = instance.data.get("frameStart", context.data.get("frameStart"))
        handle_start = instance.data.get("handleStart", context.data.get("handleStart"))
        if frame_start is not None and handle_start is not None:
            frame_start = int(frame_start)
            handle_start = int(handle_start)
            data_to_update["sg_first_frame"] = frame_start - handle_start

        frame_end = instance.data.get("frameEnd", context.data.get("frameEnd"))
        handle_end = instance.data.get("handleEnd", context.data.get("handleEnd"))
        if frame_end is not None and handle_end is not None:
            frame_end = int(frame_end)
            handle_end = int(handle_end)
            data_to_update["sg_last_frame"] = frame_end + handle_end
        
        # Add a few extra fields from OP to SG version
        for op_field, sg_field in self.fields_to_add.items():
            field_value = instance.data.get(op_field) or context.data.get(op_field)
            if field_value:
                # Break sg_field tuple into whatever type of data it is and its name
                type_, field_name = sg_field

                data_to_update[field_name] = type_(field_value)

        # Add version objectId to "sg_op_instance_id" so we can keep a link
        # between both
        version_entity = instance.data.get("versionEntity", {}).get("_id")
        if not version_entity:
            self.log.warning(
                "Instance doesn't have a 'versionEntity' to extract the id."
            )
            version_entity = "-"
        data_to_update["sg_op_instance_id"] = str(version_entity)
        
        self.log.info("Updating Shotgrid version with {}".format(data_to_update))
        sg_session.update("Version", sg_version["id"], data_to_update)

        instance.data["shotgridVersion"] = sg_version

    def _find_existing_version(self, version_name, instance):
        """Find if a Version alread exists in Shotgrid.

        Args:
            version_name(str): The full version name, `code` field in SG.
            instance (pyblish.Instance): The version's Instance.

        Returns:
            dict/None: A Shogrid Version or None if there is none.
        """
        filters = [
            ["project", "is", instance.data.get("shotgridProject")],
            ["entity", "is", instance.data.get("shotgridEntity")],
            ["code", "is", version_name],
        ]

        if instance.data.get("shotgridTask"):
            filters.append(["sg_task", "is", instance.data.get("shotgridTask")])

        return instance.context.data["shotgridSession"].find_one(
            "Version",
            filters
        )

    def _create_version(self, version_name, instance):
        """Create a Shotgrid Version

        Args:
            version_name(str): The full version name, `code` field in SG.
            instance (pyblish.Instance): The version's Instance.
        
        Returns:
            dict: The newly created Shotgrid Version.
        """
        version_data = {
            "project": instance.data.get("shotgridProject"),
            "entity": instance.data.get("shotgridEntity"),
            "code": version_name,
        }

        if instance.data.get("shotgridTask"):
            version_data["sg_task"] = instance.data["shotgridTask"]

        return instance.context.data["shotgridSession"].create(
            "Version",
            version_data
        )

<|MERGE_RESOLUTION|>--- conflicted
+++ resolved
@@ -98,21 +98,13 @@
         if path_to_movie:
             self.log.info(
                 "Upload review: {} for version shotgrid {}".format(
-<<<<<<< HEAD
-                    local_path, sg_version.get("id")
-=======
                     path_to_movie, sg_version.get("id")
->>>>>>> b074ee36
                 )
             )
             sg_session.upload(
                 "Version",
                 sg_version.get("id"),
-<<<<<<< HEAD
-                local_path,
-=======
                 path_to_movie,
->>>>>>> b074ee36
                 field_name="sg_uploaded_movie",
             )
         
