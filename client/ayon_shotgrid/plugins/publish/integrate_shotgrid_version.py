--- conflicted
+++ resolved
@@ -44,21 +44,6 @@
             )
 
             if representation["ext"] in ["mov", "avi"]:
-<<<<<<< HEAD
-=======
-                self.log.info(
-                    "Upload review: {} for version shotgrid {}".format(
-                        local_path, sg_version.get("id")
-                    )
-                )
-                sg_session.upload(
-                    "Version",
-                    sg_version.get("id"),
-                    local_path,
-                    field_name="sg_uploaded_movie",
-                )
-
->>>>>>> 8cea5ae1
                 data_to_update["sg_path_to_movie"] = local_path
                 if (
                     "slate" in instance.data["families"]
@@ -113,13 +98,13 @@
         if path_to_movie:
             self.log.info(
                 "Upload review: {} for version shotgrid {}".format(
-                    local_path, sg_version.get("id")
+                    path_to_movie, sg_version.get("id")
                 )
             )
             sg_session.upload(
                 "Version",
                 sg_version.get("id"),
-                local_path,
+                path_to_movie,
                 field_name="sg_uploaded_movie",
             )
         
